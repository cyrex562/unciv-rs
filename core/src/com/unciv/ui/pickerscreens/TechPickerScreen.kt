--- conflicted
+++ resolved
@@ -122,13 +122,6 @@
     private fun setButtonsInfo() {
         for (techName in techNameToButton.keys) {
             val techButton = techNameToButton[techName]!!
-<<<<<<< HEAD
-            when {
-                civTech.isResearched(techName) && techName!="Future Tech" -> techButton.color = researchedTechColor
-                tempTechsToResearch.isNotEmpty() && tempTechsToResearch.first() == techName -> techButton.color = currentTechColor
-                tempTechsToResearch.contains(techName) -> techButton.color = queuedTechColor
-                else -> techButton.color = Color.BLACK
-=======
             techButton.color = when {
                 civTech.isResearched(techName) && techName != Constants.futureTech -> researchedTechColor
                 // if we're here to pick a free tech, show the current tech like the rest of the researchables so it'll be obvious what we can pick
@@ -136,7 +129,6 @@
                 researchableTechs.contains(techName) && !civTech.isResearched(techName) -> researchableTechColor
                 tempTechsToResearch.contains(techName) -> queuedTechColor
                 else -> Color.BLACK
->>>>>>> 1cf049f8
             }
             //the tech that can be selected to research immediately should be always researchableTechColor, it's very good when we pick a free tech.
             if (researchableTechs.contains(techName)&&!civTech.isResearched(techName)) techButton.color = researchableTechColor
