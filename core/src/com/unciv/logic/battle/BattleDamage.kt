--- conflicted
+++ resolved
@@ -228,20 +228,11 @@
         if(attacker.isRanged()) return 0
         if(defender.getUnitType().isCivilian()) return 0
         val ratio = getAttackingStrength(attacker,defender) / getDefendingStrength(attacker,defender)
-<<<<<<< HEAD
-        val i = if (ratio < 1) -1 else 1
-        return ((24 + 12 * Random().nextFloat()) * (((ratio.pow(i) + 3).pow(4) / 512 + 0.5).pow(i)) * getHealthDependantDamageRatio(defender)).toInt()
-=======
         return (damageModifier(ratio, true) * getHealthDependantDamageRatio(defender)).toInt()
->>>>>>> a91fe87e
     }
 
     fun calculateDamageToDefender(attacker: ICombatant, defender: ICombatant): Int {
         val ratio = getAttackingStrength(attacker,defender) / getDefendingStrength(attacker,defender)
-<<<<<<< HEAD
-        val i = if (ratio < 1) -1 else 1
-        return ((24 + 12 * Random().nextFloat()) / (((ratio.pow(i) + 3).pow(4) / 512 + 0.5).pow(i)) * getHealthDependantDamageRatio(attacker)).toInt()
-=======
         return (damageModifier(ratio,false) * getHealthDependantDamageRatio(attacker)).toInt()
     }
 
@@ -253,6 +244,5 @@
             ratioModifier = ratioModifier.pow(-1)
         val randomCenteredAround30 = (24 + 12 * Random().nextFloat())
         return  randomCenteredAround30 * ratioModifier
->>>>>>> a91fe87e
     }
 }