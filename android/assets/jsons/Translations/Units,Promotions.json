{

///////// Unit types

	"Civilian":{
		Italian:"civile" //Unità civile
		Russian:"Мирный"
		French:"Civile"
		Romanian:"Civil"
		German:"Zivilist"
		Dutch:"Burger"
		Spanish:"Civil"
		Simplified_Chinese:"平民单位"
		Portuguese:"Cidadão"
	}

	"land units":{
		Simplified_Chinese:"陆军单位"
		Russian:"наземные юниты"
	}

	"water units":{
		Simplified_Chinese:"海军单位"
		Russian:"морские юниты"
	}

	"air units":{
		Simplified_Chinese:"空军单位"
		Russian:"воздушные юниты"
	}

	"WaterCivilian":{ // In the file "Uints.json", every unit have the "unitType", i think we should show the "unitType" in wiki,because some units get a bonus attack to other units.
		Italian:"marittima civile" //Unità marittima civile
		Simplified_Chinese:"海上平民单位"
		French:"Civil embarqué"
		Russian:"Мирный, морской"
	}

	"Melee":{
		Italian:"da mischia" //Unità da mischia
		Russian:"Ближний бой"
		French:"Mêlée"
		Romanian:"Luptător de contact"
		German:"Nahkämpfer"
		Dutch:"Melee"
		Spanish:"Cuerpo a cuerpo"
		Simplified_Chinese:"近战单位"
		Portuguese:"Corpo a corpo"
	}

	"WaterMelee":{
		Italian:"marittima da mischia" //Unità marittima da mischia
		Simplified_Chinese:"海军近战单位"
		French:"Navire de combat rapproché"
		Russian:"Ближний бой (море)"
	}

	"Ranged":{
		Italian:"da tiro" //Unità da tiro
		Russian:"Дальний бой"
		French:"À distance"
		Romanian:"Luptător la distanță"
		German:"Fernkämpfer"
		Dutch:"Afstands"
		Spanish:"A distancia"
		Simplified_Chinese:"远程单位"
		Portuguese:"Ataque a distancia"
	}

	"WaterRanged":{
		Italian:"marittima a distanza" //Unità marittima a distanza
		Simplified_Chinese:"海军远程单位"
		French:"Navire de combat à distance"
		Russian:"Дальний бой (море)"
	}

	"WaterSubmarine":{ //In the file "Uints.json", every unit have the "unitType".This unitType includes submarine and nuclear submarine.
		Italian:"sottomarina" //Unità sottomarina
		Simplified_Chinese:"海军潜艇单位"
		French:"Navires sous-marins"
		Russian:"Субмарина"
	}

	"Siege":{
		Italian:"d'assedio" //Unità d'assedio
		Russian:"Осадный"
		French:"Siège" //Unité de siège
		Romanian:"Dispozitiv de asediu"
		German:"Belagerungsmaschiene"
		Dutch:"Belegering"
		Spanish:"Asedio"
		Simplified_Chinese:"攻城单位"
		Portuguese:"Cerco"
	}

	"Mounted":{
		Italian:"a cavallo" //Unità a cavallo
		Russian:"Конный"
		French:"Montée"
		Romanian:"Luptător călare"
		German:"Beritten"
		Dutch:"Bereden"
		Spanish:"Montado"
		Simplified_Chinese:"骑乘单位"
		Portuguese:"Montado(a)"
	}
    
	"Scout":{
		Italian:"d'esplorazione" //Unità d'esplorazione
		Russian:"Разведчик"
		French:"Éclaireur"
		Romanian:"Cercetaș"
		German:"Kundschafter"
		Dutch:"Verkening"
		Spanish:"Explorador"
		Simplified_Chinese:"侦察单位"
		Portuguese:"Explorador"
	}

	"Armor":{
		Italian:"corazzata" //Unità corazzata
		Simplified_Chinese:"装甲单位"
		French:"Blindé"
		Russian:"Бронемашина"
	}

	"City":{
		Italian:"Città"
		Russian:"Город"
		French:"Ville"
		Romanian:"Oraș"
		German:"Stadt"
		Dutch:"Stad"
		Spanish:"Ciudad"
		Simplified_Chinese:"城市"
		Portuguese:"Cidade"
	}

	// - - - - NOTE: Unit uniques are to be put next to the first unit that has this unique! - - - 
	
////// Ancient Era Units

    // Settler already translated in difficulties
	
	"Founds a new city":{
		Italian:"Può fondare una nuova città"
		Russian:"Основывает новый город"
		French:"Fonder une nouvelle ville"
		Romanian:"Fondează un oraș nou"
		German:"Gründet eine neue Stadt"
		Dutch:"Sticht een nieuwe stad"
		Spanish:"Funda una nueva ciudad"
		Simplified_Chinese:"建立一座城市，组建此单位时城市的食物积累停止"
		Portuguese:"Funda uma nova cidade"
	}

	"Worker":{	
		Italian:"Lavoratore"
		Russian:"Рабочий"
		French:"Ouvrier"
		Romanian:"Muncitor"
		Spanish:"Trabajador"
		Simplified_Chinese:"工人"
		Portuguese:"Assalariado" // may change to trabalhador (assalariado means wage earner wich in portuguese has the same meaning of worker it is just another way to put it
		German:"Arbeiter"
	}
	
	
	"Can build improvements on tiles":{
		Italian:"Può costruire miglioramenti sulle caselle"
		Russian:"Может создавать улучшения на клетках"
		French:"Peut construire des améliorations sur les cases"
		Romanian:"Poate construi îmbunătățiri pe celule"
		German:"Kann Verbesserungen auf Feldern bauen"
		Dutch:"Kan verbeteringen op velden bouwen"
		Spanish:"Puede construir mejoras en casillas"
		Simplified_Chinese:"可以在地块上建造设施"
		Portuguese:"Pode construir melhorias em terrenos"
	}

	"Scout":{	
		Italian:"Scout"
		Russian:"Разведчик"
		French:"Éclaireur"
		Romanian:"Explorator"
		Spanish:"Explorador"
		Simplified_Chinese:"斥候"
		Portuguese:"Explorador"
		German:"Kundschafter"
	}
	
	
	"Ignores terrain cost":{
		Italian:"Ignora i costi di movimento su terreno"
		Russian:"Игнорирует штрафы местности"
		French:"Ignore le coût du terrain"
		Romanian:"Ignoră costul terenului"
		German:"Ignoriert Geländekosten"
		Dutch:"Negeert terreinskosten"
		Spanish:"Ignora el coste del terreno"
		Simplified_Chinese:"所有地形都只消耗1移动力"
		Portuguese:"Ignora custo de movimento em terrennos díficeis"
	}


	"Brute":{	
		Russian:"Громила"
		Italian:"Bruto"
		Simplified_Chinese:"蛮族勇士"
	}


	"Warrior":{	
		Italian:"Guerriero"
		Russian:"Воин"
		French:"Guerrier"
		Romanian:"Războinic"
		Spanish:"Guerrero"
		Simplified_Chinese:"勇士"
		Portuguese:"Guerreiro"
		German:"Krieger"
	}

	"Archer":{	
		Italian:"Arciere"
		Russian:"Лучник"
		French:"Archer"
		Romanian:"Arcaş"
		Spanish:"Arquero"
		Simplified_Chinese:"弓箭手"
		Portuguese:"Arqueiro"
		German:"Bogenschütze"
	}

	"Bowman":{
		// babylons unique
		Italian:"Guerriero con arco"	
		Russian:"Меткий лучник"
		French:"Archer Babylonien"
		Romanian:"Arcaș"
		//IS THIS SAME AS ARCHER IN OTHER LANGUAGES=?? 
		//In official Russian localization it's accurate archer :)
		//Spanish:Yep, exacly the same problem whit musketman and musketer
		Spanish:"Arquero experto"
		Simplified_Chinese:"巴比伦弓手"
		Portuguese:"Arqueiro"
		German:"Kampfbogenschütze" //from original game
	}

	"Work Boats":{
		Spanish:"Barco de trabajo"
		Italian:"Chiatta"
		Russian:"Рабочая лодка"
		French:"Bateau-atelier"
		Romanian:"Barcă de lucru"
		Simplified_Chinese:"工船"
		Portuguese:"Barcos de trabalho"
		German:"Arbeitsboote"
	}

	"Cannot enter ocean tiles until Astronomy":{
		Spanish:"No puede entrar al oceanó hasta investigar astronomia"
		Italian:"Può entrare nell'oceano solo dopo aver scoperto l'Astronomia"
		French:"Ne peut pas aller sur les tuiles océan avant la découverte de l'Astronomie"
		Romanian:"Nu poate accesa celule ocean înainte de descoperirea Astronomiei"
		Simplified_Chinese:"不能进入海洋直到掌握天文学"
		Portuguese:"Não pode entrar o terreno 'oceano' até a pesquisa Astronomia" // if you want you can take away the 'a pesquisa'
		German:"Ozeanfelder können nicht befahren werden bis Astronomie erforscht ist"
		Russian:"Для выхода в океан нужно открыть Астрономию"
	}

	"May create improvements on water resources":{
		Spanish:"Puede crear mejoras en recursos acuaticos"
		Italian:"Può costruire miglioramenti sulle risorse acquatiche"
		French:"Peut créer des améliorations de ressources maritimes"
		Romanian:"Poate crea îmbunătățiri pe resurse acvatice"
		Simplified_Chinese:"可在水域资源建造设施"
		Portuguese:"Pode criar melhorias em recursos aquáticos"
		German:"Kann Verbesserungen auf Wasserfeldern bauen"
		Russian:"Может создать улучшения на водных ресурсах"
	}

	"Trireme":{
		Spanish:"Trirreme"
		Italian:"Trireme"
		Russian:"Трирема"
		French:"Trirème"
		Romanian:"Triremă"
		Simplified_Chinese:"三列桨战船"
		Portuguese:"Trireme"
		//same in German
	}

	/*
	"Galley":{
		Italian:"Galea"
	}//The Galley is the Barbarian starter naval military unit, and it's weaker than Trireme
	*/

	"Cannot enter ocean tiles":{
		Spanish:"No puede entrar al oceanó"
		Italian:"Non può entrare nelle caselle oceaniche"
		French:"Ne peut pas aller sur les tuiles océan"
		Romanian:"Nu poate accesa celule ocean"
		Simplified_Chinese:"不能进入海洋"
		Portuguese:"Não pode entrar o terreno 'oceano' "
		German:"Ozeanfelder können nicht befahren werden"
		Russian:"Не может выйти в океан"
	}

	"Chariot Archer":{	
		Italian:"Arciere su carro"
		Russian:"Лучник на колеснице"
		French:"Archer sur char"
		Romanian:"Arcaș în car"
		Spanish:"Arquero a carruaje"
		Simplified_Chinese:"战车射手"
		Portuguese:"Arqueiro de Biga"
		German:"Streitwagen-Bogenschütze"
	}
	
	"No defensive terrain bonus":{
		Italian:"Nessun bonus difensivo su terreno"
		Russian:"Нет бонуса защиты от ландшафта"
		French:"Aucun bonus de terrain défensif"
		Romanian:"Niciun bonus defensiv de teren"
		German:"Kein geländeabhängiger Verteidigungsbonus"
		Dutch:"Geen defensiefe terreinsbonussen"
		Spanish:"Sin bonus de defensa de terreno"
		Simplified_Chinese:"无地形防御力加成"
		Portuguese:"Nenhum bonus de defesa do terreno"
	}

	"Rough terrain penalty":{
		Italian:"Penalità su terreno accidentato"
		Russian:"Штраф грубой местности"
		French:"Pénalité de terrain difficile"
		Romanian:"Penalizare pentru teren accidentat"
		German:"Im Nachteil auf rauem Gelände"
		Dutch:"Nadeel in ruig terrein"
		Spanish:"Penalización en terreno escabroso"
		Simplified_Chinese:"复杂地形惩罚"
		Portuguese:"Penalidade de terreno díficil"
	}


	"War Chariot":{ // Egypt unique
		Italian:"Carro da guerra"
		Russian:"Боевая колесница"
		Romanian:"Războinic în car"
		Spanish:"Carruaje de guerra"
		Simplified_Chinese:"埃及战车"
		German:"Streitwagen"
		French:"Char de guerre"
	} 
	
	"Spearman":{	
		Italian:"Lanciere"
		Russian:"Копейщик"
		French:"Lancier"
		Romanian:"Lăncier"
		Spanish:"Lancero"
		Simplified_Chinese:"枪兵"
		Portuguese:"Lanceiro"
		German:"Speerkrieger"
	}

	"Hoplite":{ // Greek unique
		Russian:"Гоплит"
		Italian:"Oplita"
		Romanian:"Hoplit"
		Spanish:"Hoplita"
		Simplified_Chinese:"希腊重步兵"
		German:"Hoplit"
		French:"Hoplite"
	}
	
////// Classical Era Units

	"Composite Bowman":{
		Italian:"Arciere composito"
		Romanian:"Arcaș cu arc compozit"
		Spanish:"Arcos Compuestos"
		Simplified_Chinese:"复合弓兵"
		German:"Kompositbogenschütze"
		French:"Archer composite"
		Russian:"Лучник (составной лук)"
	}

	"Catapult":{	
		Italian:"Catapulta"
		Russian:"Катапульта"
		French:"Catapulte"
		Romanian:"Catapultă"
		Spanish:"Catapulta"
		Simplified_Chinese:"石弩"
		Portuguese:"Catapulta"
		German:"Katapult"
	}	

	"Must set up to ranged attack":{
		Italian:"Deve allestirsi per attaccare a distanza"
		Russian:"Необходимо подготовиться к дальнобойной атаке"
		French:"Doit être installé pour attaquer à distance"
		Romanian:"Trebuie să fie montat pentru a putea ataca"
		German:"Muss aufgestellt werden um Fernattacken auszuführen"
		Dutch:"Moet opstellen voordat er een aanval op afstand kan worden gemaakt"
		Spanish:"Debe montarse para atacar a distancia"
		Simplified_Chinese:"必须架设才能远程攻击"
		Portuguese:"Prescisa de preparação para atacar a distancia"
	}

	"Ballista":{
		Spanish:"Balista"
		Italian:"Ballista"
		French:"Balliste"
		Romanian:"Balistă"
		Simplified_Chinese:"弩炮"
		Portuguese:"Balista"
		German:"Balliste"
		Russian:"Баллиста"
	}

	"Swordsman":{	
		Italian:"Spadaccino"
		Russian:"Мечник"
		French:"Épéiste"
		Romanian:"Spadasin"
		Spanish:"Espadachín"
		Simplified_Chinese:"剑士"
		Portuguese:"Espadachin" // may replace with guerreiro com espada if nescessary
		German:"Schwertkämpfer"
	}
	
	"Legion":{
		Italian:"Legionario"
		Romanian:"Legionar"
		Spanish:"Legionario"
		Simplified_Chinese:"古罗马军团"
		German:"Legionär"
		French:"Légion"
		Russian:"Легионер"
	}

	"Can construct roads":{
		Italian:"Può costruire Strade"
		Simplified_Chinese:"可以建造道路"
		French:"Peut construire des routes"
		Russian:"Может строить дороги"
	}

	"Construct road":{ // for unit action button
		Italian:"Costruisci Strada"
		Simplified_Chinese:"建造道路"
		French:"Construire une route"
		Russian:"Построить дорогу"
	} 
	
	"Horseman":{	
		Italian:"Guerriero a cavallo"
		Russian:"Всадник"
		French:"Cavalier"
		Romanian:"Călăreţ"
		Spanish:"Jinete"
		Simplified_Chinese:"骑手"
		Portuguese:"Cavaleiro" //can be replaced by guerreiro montado if nescessary
		German:"Reiter"
	}

	"Can move after attacking":{
		Italian:"Può muoversi dopo aver attaccato"
		Russian:"Может двигаться после атаки"
		French:"Peut se déplacer après avoir attaqué"
		Romanian:"Poate să se deplaseze după ce a atacat"
		German:"Kann sich nach dem Angriff bewegen"
		Dutch:"Kan zich verplaatsen na het aanvallen"
		Spanish:"Puede mover después de atacar"
		Simplified_Chinese:"攻击后可移动"
		Portuguese:"Pode se mover após atacar"
	}

	"Companion Cavalry":{	
		Italian:"Cavalleria dei Compagni"
		Russian:"Сопутствующая кавалерия"
		French:"Cavalerie des Compagnons"
		Romanian:"Cavalerie de companie"
		Spanish:"Caballería de compañia"
		Simplified_Chinese:"马其顿禁卫骑兵"
		Portuguese:"Cavalaria companheira" //may be replaced by cavalaria de compania if nescessary
		German:"Hetairenreiter"
	}

	"War Elephant":{//Indian unique unit	
		Italian:"Elefante da guerra"
		French:"Éléphant de Guerre"
		Russian:"Боевой слон"
		Simplified_Chinese:"印度战象"
	}
	
////// Medieval units

	"Galleass":{
		Spanish:"Galeaza"
		Italian:"Galeazza"
		French:"Galléasse"
		Romanian:"Galeră"
		Simplified_Chinese:"桨帆战舰"
		Portuguese:"Galleass"
		German:"Galeere"
		Russian:"Галера"
	}
	
	"Crossbowman":{	
		Italian:"Balestriere"
		Russian:"Арбалетчик"
		French:"Arbalétrier"
		Romanian:"Trăgător cu arbaleta"
		Spanish:"Ballestero"
		Simplified_Chinese:"弩手"
		Portuguese:"Besteiro"
		German:"Armbrustschütze"
	}

	"Longbowman":{	
		Italian:"Arciere con arco lungo"
		French:"Archer long"
		Romanian:"Arcaș cu arc lung"
		Spanish:"Arquero de arco largo"
		Simplified_Chinese:"长弓手"
		Portuguese:"Arqueiro de arco longo"
		German:"Langbogenschütze"
		Russian:"Лучник (длинный лук)"
	}

	"Chu-Ko-Nu":{
		Italian:"Chu-ko-nu"//same in Italian
		Romanian:"Chu-ko-nu"
		Spanish:"Chu-ko-nu"
		Simplified_Chinese:"诸葛弩"
		Russian:"Чу-ко-ну (арбалет)"
		//same in German
		//same in French
	} // Chinese unique, can transliterate

	"Logistics":{
		Italian:"Logistica"
		German:"Logistick"
		French:"Logistique"
		Russian:"Логистика"
		Simplified_Chinese:"后勤补给"
	}

	"1 additional attack per turn":{
		Italian:"L'unità può attaccare due volte ogni turno"
		French:"1 attaque supplémentaire par tour"
		Russian:"Дополнительная атака за ход"
		Simplified_Chinese:"每回合有一次额外的攻击机会"
	}

	"Trebuchet":{	
		Italian:"Trabocco"
		Russian:"Требушет"
		French:"Trébuchet"
		Romanian:"Aruncător de pietre"
		Spanish:"Trabuquete"
		Simplified_Chinese:"抛石机"
		Portuguese:"Trebuchet"
		German:"Tribock"
	}

	"Hwach'a":{
		Italian:"Hwach'a"
		Simplified_Chinese:"火厢车"
		Russian:"Хвачха"
	}

	"Limited Visibility":{
		Italian:"Visibilità limitata"
		Russian:"Ограниченная видимость"
		French:"Visibilité réduite"
		Romanian:"Vizibilitate redusă"
		German:"Begrenzte Sichtweite"
		Dutch:"Gelimiteerd zicht"
		Spanish:"Visibilidad limitada"
		Simplified_Chinese:"视野受限"
		Portuguese:"Visibilidade limitada"
	}

	"Longswordsman":{
		Italian:"Guerriero con spada lunga"
		Russian:"Мечник (длинный меч)"
		French:"Spadassin à épée longue"
		Romanian:"Spadasin cu sabie lungă"
		Spanish:"Espadachín de espada larga"
		Simplified_Chinese:"长剑士"
		Portuguese:"Espachin de espada longa" // May replace espadachin with guerreiro if nescessary"
		German:"Langschwertkämpfer"
	}

	"Pikeman":{	
		Italian:"Picchiere"
		Russian:"Пикинер"
		French:"Piquier"
		Romanian:"Suliţaş"
		Spanish:"Piquero"
		Simplified_Chinese:"长枪兵"
		Portuguese:"Piqueiro"
		German:"Pikenier"
	}

	"Landsknecht":{
		Italian:"Lanzichenecco"
		French:"Lansquenet"
		Russian:"Ландскнехт"
		Simplified_Chinese:"自由佣兵"
	}

	"Knight":{	
		Italian:"Cavaliere"
		Russian:"Рыцарь"
		French:"Chevalier"
		Romanian:"Cavaler"
		Spanish:"Caballero"
		Simplified_Chinese:"骑士"
		Portuguese:"Cavaleiro"
		German:"Ritter"
	}

	"Camel Archer":{
		Italian:"Arciere su cammello"
		Romanian:"Arcaș pe cămilă"
		Spanish:"Arquero a camello"
		Simplified_Chinese:"骆驼骑射手"
		Russian:"Лучник на верблюде"
		German:"Kamel-Bogenschütze"
		French:"Archer méhariste"
	}

	"Samurai":{
		Italian:"Samurai" //Same as in Italian
		Simplified_Chinese:"日本武士"
		French:"Samuraï"
		Russian:"Самурай"
	}

	"Combat very likely to create Great Generals":{
		Italian:"Può generare un Grande Generale combattendo"
		Simplified_Chinese:"战斗能更快地产生出大军事家"
		French:"A de grande chance de faire apparaitre un général illustre suite à un combat"
		Russian:"Большой шанс получения Великого Полководца в бою"
	}
	
////// Renaissance units

	"Caravel":{
		Spanish:"Caravela"
		Italian:"Caravella"
		French:"Caravelle"
		Romanian:"Caravelă"
		Simplified_Chinese:"轻帆船"
		Portuguese:"Caravela"
		Russian:"Каравелла"
		German:"Karavelle"
	}

	"Turtle Ship":{
		Spanish:"Nave tartaruga"
		Simplified_Chinese:"龟船"
		Russian:"Кобуксон"
	}

	"+1 Visibility Range":{
		Spanish:"+1 Al Rango de Visibilidad"
		Italian:"+1 raggio di Visione"
		French:"+1 à la Portée de Vision"
		Romanian:"+1 Rază vizuală"
		Simplified_Chinese:"+1视野"
		Portuguese:"+1 de alcançe ao campo de visão"
		German:"+1 Sichtweite"
		Russian:"+1 Диапазон видимости"
	}

	"Cannon":{	
		Italian:"Cannone"
		Russian:"Пушка"
		French:"Canon"
		Romanian:"Tun"
		Spanish:"Cañón"
		Simplified_Chinese:"加农炮"
		Portuguese:"Canhão"
		German:"Kanone"
	}

	"Musketman":{	
		Italian:"Soldato con moschetto"
		French:"Arquebusier"
		Romanian:"Muschetar"
		Spanish:"Mosquetero"
		Simplified_Chinese:"火铳手"
		Portuguese:"Soldado com mosquete"
		Russian:"Стрельцы"
		German:"Musketschütze"
	}

	"Musketeer":{ //french unique
		Spanish:"Mosquetero Revolucionario"
		Italian:"Moschettiere"
		French:"Mousquetaire"
		Romanian:"Muschetar"
		Simplified_Chinese:"火枪手"
		Portuguese:"Mosqueteiro"
		Russian:"Мушкетёр"
		German:"Musketier"
	} 
	
	"Janissary":{ // Ottoman unique
		Italian:"Giannizzero"
		French:"Janissaire"
		Russian:"Янычары"
		Simplified_Chinese:"苏丹亲兵"
	}
	
	"Heals [amountHealed] damage if it kills a unit":{
		Italian:"Cura [amountHealed] PF quando uccide un'unità nemica"
		French:"Soigne [amountHealed] dégâts si il tue une unité"
		Russian:"Восстаналивает [amountHealed] здоровья при уничтожении юнита"
		Simplified_Chinese:"消灭敌方单位后回复50点损伤"
	}

	"Minuteman":{ // american unique
		Italian:"Minuteman" //same in Italian
		Romanian:"Rezervist"
		Spanish:"Milicia Revolucionaria"
		Simplified_Chinese:"快速民兵"
		Russian:"Минитмэн"
		//same in German
		//same in French
	}

	"Frigate":{
		Spanish:"Fragata"
		Italian:"Fregata"
		French:"Frégate"
		Romanian:"Fregată"
		Simplified_Chinese:"护卫舰"
		Portuguese:"Fragata"
		Russian:"Фрегат"
		German:"Frigatte"
	}

	"Ship of the Line":{ // English unique
		Italian:"Nave di linea"
		Romanian:"Navă de atac"
		Spanish:"Barco De La Línea"
		Simplified_Chinese:"主力舰"
		Russian:"Линейный корабль"
		German:"Linienschiff"
		French:"Navire de ligne"
	} 

	"Lancer":{	
		Italian:"Lanciere a cavallo"
		Russian:"Улан"
		French:"Lancier monté"
		Romanian:"Lăncier montat"
		Spanish:"Jinete lancero"
		Simplified_Chinese:"枪骑兵"
		Portuguese:"Lanceiro montado"
		German:"Lanzer"
	}
	
	"Sipahi":{
		Italian:"Sipahi"//same as in Italian
		Russian:"Сипаи"
		//same in french
		Simplified_Chinese:"西帕希骑兵"
	}
	
	"No movement cost to pillage":{
		Italian:"Nessun costo di movimento per il saccheggio"
		French:"L'action pillage ne coûte pas de point de mouvement"
		Russian:"Разграбление не тратит очков передвижения"
		Simplified_Chinese:"劫掠不消耗移动力"
	}
	

////// Industrial units
	
	"Gatling Gun":{
		Italian:"Mitragliatrice Gatling"
		Romanian:"Mitralieră Gatling"
		Spanish:"Ametralladora De Plomo"
		Simplified_Chinese:"加特林"
		Russian:"Пулемёт Гатлинга"
		German:"Gatling Kanone"
		French:"Mitrailleuse Gatling"
	}

	"Rifleman":{	
		Italian:"Fuciliere"
		Russian:"Стрелок"
		French:"Fusilier"
		Romanian:"Carabinier"
		Spanish:"Fusilero"
		Simplified_Chinese:"来复枪兵"
		Portuguese:"Fuzileiro"
		German:"Gewehrschütze"
	}

	"Cavalry":{	
		Italian:"Cavalleria"
		Russian:"Кавалерия"
		French:"Cavalerie"
		Romanian:"Cavalerie"
		Spanish:"Cavallería"
		Simplified_Chinese:"近代骑兵"
		Portuguese:"Cavalaria"
		German:"Kavallerie"
	}
	
	"Cossack":{
		Italian:"Cosacco"
		Romanian:"Cazac"
		Spanish:"Cosaco"
		Simplified_Chinese:"哥萨克骑兵"
		Russian:"Казаки"
		German:"Kosak"
		French:"Cosaque"
	}
	
	"Artillery":{	
		Italian:"Artiglieria"
		Russian:"Артиллерия"
		French:"Artillerie"
		Romanian:"Artilerie"
		Spanish:"Artillería"
		Simplified_Chinese:"火炮"
		Portuguese:"Artilharia"
		German:"Artillerie"
	}

	"Indirect Fire":{
		Italian:"Fuoco indiretto"
		German:"Indirektes Feuer"
		French:"Attaque indirecte" //not sure
		Russian:"Непрямой Огонь"
		Simplified_Chinese:"间瞄射击"
	}

	"Ironclad":{
		Spanish:"Buque a vapor"
		Italian:"Ironclad"
		French:"Cuirassé"
		Romanian:"Blindat"
		Simplified_Chinese:"铁甲舰"
		// iron clad has 3 different tranlations to portuguese but i am not sure wich one to use
		Russian:"Броненосец"
		German:"Panzerschiff"
	}
	

	"Double movement in coast":{
		Spanish:"Doble movimiento en costas"
		Italian:"Doppio movimento sulla costa"
		French:"Double mouvement le long des côtes"
		Romanian:"Deplasare dublă pe țărm"
		Simplified_Chinese:"海滨移动时双倍移动力"
		Portuguese:"Movimento em dobro nas costas"
		German:"Doppelte Bewegungsgeschwindigkeit an der Küste"
		Russian:"Двойное движение на побережье"
	}

////// Modern units

	"Landship":{
		Italian:"Nave di terra"
		Romanian:"Vehicul terestru"
		Spanish:"Tanque de la Gran Guerra"
		Simplified_Chinese:"履带战车"
		Russian:"Танкетка"
		German:"Landschiff"
		French:"Véhicule terrestre" //official translation but ugly
	}
	
	"Great War Infantry":{
		Italian:"Fante della Grande Guerra"
		Romanian:"Infanteria Marelui Război"
		Spanish:"Infanteria de la Gran Guerra"
		Simplified_Chinese:"早期现代步兵"
		Russian:"Стрелок"
		German:"Weltkriegs Infanterie"
		French:"Infanterie de la grande guerre"
	}

    	"Foreign Legion":{ // French Unique
		Italian:"Legione straniera"
		Romanian:"Legiunea Străină"
		Spanish:"Legion Olvidada"
		Simplified_Chinese:"外籍军团"
		Russian:"Иностранный легион"
		German:"Fremdenlegion"
		French:"Légion étrangère"
	}
	
    /*
	"Foreign Legion":{ // this can be deleted
		Italian:"Legione Straniera"
		Simplified_Chinese:"外籍军团"
		French:"Légion étrangère"
	}
    */

	"+20% bonus outside friendly territory":{
		Italian:"+20% Forza fuori da territorio amico"
		Simplified_Chinese:"境外作战时战斗力+20%"
		French:"+20% bonus lors de combat hors d'un territoire allié" 
		Russian:"+20 бонус вне дружественной территории"
	}

	"Foreign Land":{ // for battle table combat percentage
		Italian:"Terra Straniera"
		Simplified_Chinese:"境外"
		French:"Terre étrangère"
		Russian:"Чужая земля"
	}
	
	"Destroyer":{
		Italian:"Cacciatorpediniere"
		Romanian:"Distrugător"
		Spanish:"Destructor"
		Simplified_Chinese:"驱逐舰"
		Russian:"Миноносец"
		German:"Zerstörer"
		French:"Destroyer"
	}

	"Can attack submarines":{
		Italian:"Può attaccare i sottomarini"
		Simplified_Chinese:"能够发现和攻击潜艇单位"
		French:"Peut attaquer les sous-marins"
		Russian:"Может атаковать подлодки"
	}

	"Machine Gun":{
		Italian:"Mitragliatrice"
		Romanian:"Mitralieră"
		Spanish:"Ametralladora montada"
		Simplified_Chinese:"机关枪"
		Russian:"Пулемёт"
		German:"Maschienengewehr"
		French:"Mitrailleuse"
	}

	"Anti-Aircraft Gun":{
		Italian:"Cannone antiaereo"
		Romanian:"Tun antiaerian"
		Spanish:"Arma Anti-Aerea"
		Simplified_Chinese:"高射炮"
		Russian:"Зенитное орудие"
		German:"FLAK"
		French:"Canon anti-aérien"
	}

	"Infantry":{
		Italian:"Fanteria"
		Romanian:"Infanterie"
		Spanish:"Infanteria"
		Simplified_Chinese:"现代步兵"
		Russian:"Пехота"
		German:"Infanterie"
		French:"Infanterie"
	}

	"Battleship":{
		Italian:"Corazzata"
		Romanian:"Navă de luptă"
		Spanish:"Buque de guerra"
		Simplified_Chinese:"战列舰"
		Russian:"Линкор"
		German:"Schlachtschiff"
		French:"cuirassé"
	}


	"Submarine":{
		Italian:"Sottomarino"
		Romanian:"Submarin"
		Spanish:"Submarino"
		Simplified_Chinese:"潜艇"
		Russian:"Подводная лодка"
		German:"U-Boot"
		French:"Sous-marin"
	}

	"Bonus as Attacker [amount]%":{
		Italian:"[amount]% Bonus in attacco"
		Simplified_Chinese:"主动发起攻击时+[amount]%战斗力"
		French:"Bonus en tant qu'attaquant +[amount]%"
		Russian:"Бонус при атаке +[amount]%"
	}

	"Invisible to others":{
		Italian:"Invisibile per le altre unità"
		Simplified_Chinese:"对其他单位隐形"
		French:"Invisible aux autres" // (unités)
		Russian:"Невидим остальным"
	}

	"Can only attack water":{
		Italian:"Può attaccare solo unità acquatiche"
		Simplified_Chinese:"只能攻击海上目标"
		French:"Ne peut attaquer que les unités marines"
		Russian:"Может атаковать только морские юниты"
	}

	"Carrier":{ // aircrat carrier
		Italian:"Portaerei"
		Romanian:"Portavion"
		Spanish:"Porta Aviones"
		Simplified_Chinese:"航空母舰"
		Russian:"Авианосец"
		German:"Flugzeugträger"
		French:"Porte-avions"
	}
	

	"Triplane":{
		Italian:"Triplano"
		Romanian:"Triplan"
		Spanish:"Triplano"
		Simplified_Chinese:"三翼机"
		Russian:"Триплан"
		German:"Dreidecker"
		French:"Triplan"
	}
	
	"[percent]% chance to intercept air attacks":{
		Italian:"[percent]% probabilità di intercettare attacchi aerei"
		French:"[percent]% chance d'intercepter une attaque aérienne"
		Russian:"[percent]% шанс перехвата воздушных атак"
		Simplified_Chinese:"[percent]%几率拦截来袭的敌军飞机"
	}
	
	"6 tiles in every direction always visible":{
		Simplified_Chinese:"6格视野范围内可见"
		Russian:"Всегда видимы 6 клеток вокруг"
	}

	"Great War Bomber":{
		Italian:"Bombardiere della Grande Guerra"
		Romanian:"Bombardier din Marele Război"
		Spanish:"Bombardero de la Gran Guerra"
		Simplified_Chinese:"早期轰炸机"
		Russian:"Бомбардировщик"
		German:"Weltkriegsbomber"
		French:"Bombardier de la grande guerre"
	}
	
////// Atomic units (not in game yet but will be, not super important but why not)

	"Rocket Artillery":{
		Italian:"Artiglieria lanciarazzi"
		Romanian:"Artilerie de rachete"
		Spanish:"Artilleria de misiles"
		Simplified_Chinese:"火箭炮"
		Russian:"Ракетная Артиллерия"
		German:"Raketenartillerie"
		French:"Lance-roquettes"
	}

	"Anti-Tank Gun":{
		Italian:"Cannone anticarro"
		Romanian:"Tun antitanc"
		Spanish:"Arma Anti-Pesados"
		Simplified_Chinese:"反坦克炮"
		Russian:"Противотанковое орудие"
		German:"Panzerabwehr-Kanone"
		French:"Canon antichar"
	}


	"Marine":{
		Italian:"Marine"
		Romanian:"Pușcaș marin"
		Spanish:"Marine"
		Simplified_Chinese:"海军陆战队"
		Russian:"Морской пехотинец"
		German:"Marine" //not sure if this is correct here
		French:"Fusillier marin"
	}

	"Mobile SAM":{
		Italian:"SAM mobile"
		Romanian:"Tanc antiaerian"
		Spanish:"Vehiculo SAM"
		Simplified_Chinese:"防空导弹车"
		Russian:"Мобильный ЗРК"
		German:"Mobile Flugabwehrrakte"
		French:"Lance-missiles SAM mobile"
	}

	"Paratrooper":{
		Italian:"Paracadutista"
		Romanian:"Soldat parașutist"
		Spanish:"Fuerzas Especiales"
		Simplified_Chinese:"伞兵"
		Russian:"Парашютист"
		German:"Fallschirmjäger"
		French:"Parachutiste"
	}

	"Tank":{
		Italian:"Carro armato"
		Romanian:"Tanc"
		Spanish:"Tanque"
		Simplified_Chinese:"坦克"
		Russian:"Танк"
		German:"Panzer"
		French:"Char"
	}

	"Panzer":{ // german unique
		Italian:"Panzer"
		Romanian:"Panzer"
		Spanish:"Panzer"
		Simplified_Chinese:"“虎II”坦克"
		Russian:"Танк Тигр"
		German:"Königstiger" //I used a more late WW2 panzer name here to destinguish
		French:"Panzer"
	} 

	"Bomber":{
		Italian:"Bombardiere"
		Romanian:"Bombardier"
		Spanish:"Bombardero"
		Simplified_Chinese:"轰炸机"
		Russian:"Тяжелый бомбардировщик"
		French:"Bombardier"
	}

    	"Mechanized Infantry":{
		Italian:"Fanteria meccanizzata"
		Simplified_Chinese:"机械化步兵"
		French:"Infantrie mécanisée"
		Russian:"Мотопехота"
	}

    	"Modern Armor":{
		Italian:"Armatura moderna"
		Simplified_Chinese:"现代坦克"
		French:"Blindé moderne"
		Russian:"Современный танк"
    	}

	"B17":{ // american unique
		Italian:"B-17"
		Romanian:"B17"
		Spanish:"B-17"
		Simplified_Chinese:"B-17“空中堡垒”"
		French:"B-17"
		Russian:"B-17"
	}

	"Fighter":{
		Italian:"Caccia"
		Romanian:"Avion de vânătoare"
		Spanish:"Caza"
		Simplified_Chinese:"战斗机"
		German:"Jäger"
		French:"Chasseur"
		Russian:"Истребитель"
	}

	"Zero":{//Japanese unique
		Italian:"Zero"
		Simplified_Chinese:"零式战斗机"
		Russian:"Истребитель Зеро"
	}

	"Helicopter Gunship":{
		Italian:"Elicottero da guerra"
		Romanian:"Elicopter de atac"
		Spanish:"Helicoptero Apache"
		Simplified_Chinese:"武装直升机"
		Russian:"Боевой вертолёт"
		German:"Angriffshelikopter"
		French:"Hélicoptère de combat"
	}

	/*
	"Atomic Bomb":{
		Italian:"Bomba atomica"
	}
	*/
	
////// Information era - not even putting here, too far off

	/*
	"Giant Death Robot":{
		Italian:"Robot Gigante della Morte"
		French:"Robot Mortel Géant" //The most accurate should be "Robot géant de la mort" but it sound really ridiculous
		Simplified_Chinese:"末日机甲"
	}
	
	"Stealth Bomber":{
		Italian:"Bombardiere stealth"
	}
	
	"Jet Fighter":{
		Italian:"Caccia Jet"
	}
	
	"Guided Missile":{
		Italian:"Missile guidato"
	}
	
	"Nuclear Missile":{
		Italian:"Missile nucleare"
	}
	
	*/
	
////// Great units

	"Great Artist":{	
		Italian:"Grande Artista"
		Russian:"Великий художник"
		French:"Artiste illustre"
		Romanian:"Mare Artist"
		Spanish:"Gran Artista"
		Simplified_Chinese:"大艺术家"
		Portuguese:"Grande Artista"
		German:"Großer Künstler"
	}


	"Unbuildable":{
		Italian:"Non costruibile"
		Simplified_Chinese:"不可组建单位"
		French:"Ne peut être construit" // or Inconstruisible but not sure that it's correct
		Russian:"Невозможно построить"
	}

	"Can start an 8-turn golden age":{
		Romanian:"Poate începe o eră de aur de 8 runde"
		Spanish:"Comienza una edad dorada por 8 turnos"
		Italian:"Può avviare un'Età dell'Oro di 8 turni"
		French:"Peut commencer un âge d'or de 8 tours"
		Simplified_Chinese:"可以开启8回合黄金时代"
		Portuguese:"Pode criar uma Idade Dourada de 8 turnos"
		German:"Kann ein Goldenes Zeitalter über 8 Runden starten" //I chose to transl. as if Golden Age is a proper name
		Russian:"Может начать золотой век на 8 ходов"
	}

	"Can build improvement: Landmark":{
		Spanish:"Puede construir mejora: Edificio Emblematico"
		Italian:"Può costruire il miglioramento: Punto di riferimento"
		French:"Peut construire l'amélioration suivante: Monument culturel"
		Romanian:"Poate construi îmbunătățire: Reper"
		Simplified_Chinese:"可以建造设施：风景地标"
		Russian:"Можно построить улучшение: Достопримечательность"
		Portuguese:"Pode construir melhoria: ponto de refêrencia"
		German:"Kann Verbesserung errichten: Sehenswürdigkeit"
	}

	"Great Scientist":{	
		Italian:"Grande Scienziato"
		Russian:"Великий ученый"
		French:"Scientifique illustre"
		Romanian:"Mare Om de Știință"
		Spanish:"Gran Científico"
		Simplified_Chinese:"大科学家"
		Portuguese:"Grande Ciêntista"
		German:"Großer Wissenschaftler"
	}

	"Can discover a technology":{
		Spanish:"Puede descubrir una tecnologia"
		Italian:"Può scoprire una tecnologia"
		French:"Peut découvrir une technologie"
		Romanian:"Poate descoperi o tehnologie"
		Simplified_Chinese:"可以发现1项科技"
		Portuguese:"Pode descobrir uma tecnologia"
		German:"Kann eine Technologie entdecken"
		Russian:"Может открыть технологию"
	}

	"Can build improvement: Academy":{
		Spanish:"Puede construir mejora: Academia"
		Italian:"Può costruire il miglioramento: Accademia"
		French:"Peut construire l'amélioration suivante: Académie"
		Romanian:"Poate construi îmbunătățire: Academie"
		Simplified_Chinese:"可以建造设施：学院"
		Portuguese:"Pode construir melhoria: Academia"
		German:"Kann Verbesserung errichten: Akademie"
		Russian:"Можно построить улучшение: Академия"
	}

	"Great Merchant":{	
		Italian:"Grande Mercante"
		Russian:"Великий торговец"
		French:"Marchand illustre"
		Romanian:"Mare Comerciant"
		Spanish:"Gran Mercader"
		Simplified_Chinese:"大商业家"
		Portuguese:"Grande Mercador"
		German:"Großer Händler"
	}

	"Can undertake a trade mission, giving a large sum of gold":{
		Spanish:"Puede tomar una mision de comercio, generando una gran suma de Oro"
		Italian:"Può compiere missioni commerciali, donando grandi quantità di Oro"
		French:"Peut entreprendre une mission commerciale qui donne une large somme en or"
		Romanian:"Poate iniția o misiune comercială, oferind o sumă considerabilă de aur"
		Simplified_Chinese:"可以开展贸易获得大笔金钱"
		Portuguese:"Pode entrar em uma missão comercial, dando grande quantidades de ouro"
		German:"Kann eine Handelsmission durchführen, die viel Gold einbringt"
		Russian:"Может провести торговую сделку, получив много золота"
	}

	"Can build improvement: Customs house":{
		Spanish:"Puede construir mejora: Aduana"
		Italian:"Può costruire il miglioramento: Dogana"
		French:"Peut construire l'amélioration suivante: Douanes"
		Romanian:"Poate construi îmbunătățire: Punct vamal"
		Simplified_Chinese:"可以建造设施：海关"
		Portuguese:"Pode criar melhoria: Alfândega"
		Russian:"Можно построить улучшение: Таможня"
		German:"Kann Verbesserung errichten: Zollhaus"
	}

	"Great Engineer":{	
		Italian:"Grande Ingegnere"
		Russian:"Великий инженер"
		French:"Ingénieur illustre"
		Romanian:"Mare Inginer"
		Spanish:"Gran Ingeniero"
		Simplified_Chinese:"大工程师"
		Portuguese:"Grande engenheiro"
		German:"Großer Ingenieur"
	}

	"Can speed up construction of a wonder":{
		Spanish:"Puede acelerar la construccion de una maravilla"
		Italian:"Può accelerare la costruzione di una Meraviglia"
		French:"Peut accélérer la construction d'une Merveille"
		Romanian:"Poate accelera construirea unei minuni"
		Simplified_Chinese:"可以加快一座奇观的建造速度"
		Portuguese:"Pode acelerar a construção de uma maravilha"
		German:"Kann die Produktion eines Wunders beschleunigen"
		Russian:"Может ускорить строительство чуда света"
	}

	"Can build improvement: Manufactory":{
		Italian:"Può costruire il miglioramento: Manifattura"
		French:"Peut construire l'amélioration suivante: Manufacture"
		Romanian:"Poate construi îmbunătățire: fabrică"
		Simplified_Chinese:"可以建造设施：制造中心"
		Portuguese:"Pode construir melhoria: Fábrica"
		German:"Kann Verbesserung errichten: Manufaktur"
		Russian:"Можно построить улучшение: Мануфактура"
		Spanish:"Se puede construir mejora: Manufactura"
	}

	"Great General":{
		Italian:"Grande Generale"
		Romanian:"Mare General"
		Spanish:"Gran General"
		Simplified_Chinese:"大军事家"
		Russian:"Великий полководец"
		German:"Großer General"
		French:"Général illustre"
	}
	
	"Bonus for units in 2 tile radius 15%" :{
		Italian:"15% Bonus per le unità nel raggio di 2 caselle"
		French:"Bonus de combat +15% pour les unités dans un rayon de 2 cases"
		Simplified_Chinese:"周围两格地块内的我方所有陆军单位+15%战斗力"
		Russian:"Бонус к атаке юнитам в радиусе 2-х клеток"
	}

	////// Unit Promotions

	"Pick promotion":{
		Italian:"Scegli promozione"
		French:"Choisissez une promotion"
		Simplified_Chinese:"选择晋升项"
		Russian:"Повышение"
	}
	
	" OR ":{// as in "Requires Accuracy I OR Barrage I
		Italian:" O "
		Spanish:" O "
		Romanian:" SAU "
		Simplified_Chinese:" 或 "
		Portuguese:" OR "
		Russian:" ИЛИ "
		German:" ODER "
		French:" OU "
	}
	
	"Bonus vs [unitType]":{
		Italian:"Bonus contro unità [unitType]" // es. Bonus contro unità da tiro
		Russian:"Бонус против [unitType]"
		French:"Bonus contre [unitType]"
		Romanian:"Bonus contra [unitType]"
		German:"Im Vorteil gegen [unitType]" // Gender sensitive --> not necessary as we talk about "types" not specific units
		Dutch:"Voordeel tegen [unitType]"
		Spanish:"Bonus contra [unitType]"
		Simplified_Chinese:"对战[unitType]时战斗力+"
		Portuguese:"Bonus contra [unitType]"
	}

	"Penalty vs [unitType]":{
		Italian:"Malus contro unità [unitType]"
		Russian:"Штраф против [unitType]"
		French:"Pénalité contre [unitType]"
		Romanian:"Penalizare contra [unitType]"
		German:"Im Nachteil gegen [unitType]" // Gender sensitive --> not necessary as we talk about "types" not specific units
		Dutch:"Nadeel tegen [unitType]"
		Spanish:"Penalización contra [unitType]"
		Simplified_Chinese:"对战[unitType]时战斗力-"
		Portuguese:"Penalidade contra [unitType]"
	}
	
	"Accuracy I":{
		Italian:"Precisione I"
		German:"Genauigkeit I"
		French:"Précision I"
		Russian:"Точность I"
		Simplified_Chinese:"精准I级"
	}

	"Accuracy II":{
		Italian:"Precisione II"
		German:"Genauigkeit II"
		French:"Précision II"
		Russian:"Точность II"
		Simplified_Chinese:"精准II级"
	}

	"Accuracy III":{
		Italian:"Precisione III"
		German:"Genauigkeit III"
		French:"Précision III"
		Russian:"Точность III"
		Simplified_Chinese:"精准III级"
	}

	"units in open terrain":{
		Italian:"unità in terreno aperto"
		Simplified_Chinese:"位于开阔地形的单位"
		French:"Unités en terrain ouvert"
		Russian:"юниты на открытой местности"
	}
	
	"units in rough terrain":{
<<<<<<< HEAD
		Italian:"unità su terreno accidentato"
		Romanian:"unități în teren accidentat"
		Spanish:"unidades en terreno accidentado"
		Simplified_Chinese:"位于复杂地形的单位"
		German:"Einheiten in unwegsamem Gelände"
		French:"unités en terrain accidenté"
		Portuguese:"unidades em terreno acidentado"
		Russian:"юниты на пересеченной местности"
=======
		Russian:"юниты на пересечённой местности"
>>>>>>> cc120184
	}

	"Barrage I":{
		Italian:"Fuoco di Fila I"
		German:"Sperrfeuer I"
		French:"Barrage I"
		Russian:"Преграда I"
		Simplified_Chinese:"弹幕I级"
	}

	"Barrage II":{
		Italian:"Fuoco di Fila II"
		German:"Sperrfeuer II"
		French:"Barrage II"
		Russian:"Преграда II"
		Simplified_Chinese:"弹幕II级"
	}

	"Barrage III":{
		Italian:"Fuoco di Fila III"
		German:"Sperrfeuer III"
		French:"Barrage III"
		Russian:"Преграда III"
		Simplified_Chinese:"弹幕III级"
	}

	"Shock I":{
		Italian:"Assalto I"
		German:"Schock I"
		French:"Choc I"
		Russian:"Натиск I"
		Simplified_Chinese:"冲击I级"
	}

	"Shock II":{
		Italian:"Assalto II"
		German:"Schock II"
		French:"Choc II"
		Russian:"Натиск II"
		Simplified_Chinese:"冲击II级"
	}

	"Shock III":{
		Italian:"Assalto III"
		German:"Schock III"
		French:"Choc III"
		Russian:"Натиск III"
		Simplified_Chinese:"冲击III级"
	}

	"Drill I":{
		Italian:"Addestramento I"
		German:"Drill I"
		French:"Percée I"
		Russian: "Муштра I"
		Simplified_Chinese:"操练I级"
	}

	"Drill II":{
		Italian:"Addestramento II"
		German:"Drill II"
		French:"Percée II"
		Russian: "Муштра II"
		Simplified_Chinese:"操练II级"
	}

	"Drill III":{
		Italian:"Addestramento III"
		German:"Drill III"
		French:"Percée III"
		Russian: "Муштра III"
		Simplified_Chinese:"操练III级"
	}

	"Scouting I":{
		Italian:"Esplorazione I"
		German:"Spähen I"
		French:"Eclaireur I"
		Russian:"Разведка I"
		Simplified_Chinese:"侦察I级"
	}

	"Scouting II":{
		Italian:"Esplorazione II"
		German:"Spähen II"
		French:"Eclaireur II"
		Russian:"Разведка II"
		Simplified_Chinese:"侦察II级"
	}

	"Scouting III":{
		Italian:"Esplorazione III"
		German:"Spähen III"
		French:"Eclaireur III"
		Russian:"Разведка III"
		Simplified_Chinese:"侦察III级"
	}

	"+1 Movement":{
		Italian:"+1 Movimento"
		German:"+1 Sichtweite"
		French:"+1 Mouvement"
		Russian:"+1 Передвижение"
		Simplified_Chinese:"+1移动力"
	}

	"Cover I":{
		Italian:"Copertura I"
		German:"Deckung I"
		French:"Protection I"
		Russian:"Укрытие I"
		Simplified_Chinese:"隐蔽I级"
	}

	"Cover II":{
		Italian:"Copertura II"
		German:"Deckung II"
		French:"Protection II"
		Russian:"Укрытие II"
		Simplified_Chinese:"隐蔽II级"
	}

	"+25% Defence against ranged attacks":{
		Italian:"+25 difesa contro gli attacchi a distanza"
		German:"+25% Verteidigung gegen alle Fernangriffe"
		French:"+25% défence contre les attaques à distance"
		Russian:"+25% защиты от дальних атак" 
		Simplified_Chinese:"对战远程单位时+25%防御力"
	}

	"March":{
		Italian:"Marcia"
		German:"Marschieren"
		French:"Marche"
		Russian:"Марш"
		Simplified_Chinese:"长途行军"
	}

	"Charge":{
		Italian:"Carica"
		German:"Angriff"
		French:"Charge"
		Simplified_Chinese:"猛烈冲锋"
		Russian:"Атака"
	}

	"wounded units":{
		Italian:"unità ferite"
		French:"unités blessés"
		Simplified_Chinese:"受伤单位"
		Russian:"раненые юниты"
	}

	"Mobility":{
		Italian:"Mobilità"
		German:"Mobilität"
		French:"Mobilité"
		Russian:"Мобильность"
		Simplified_Chinese:"机动能力"
	}

	"Siege":{
		Italian:"Assedio"
		German:"Belagerung"
		French:"Siège"
		Russian:"Осада"
		Simplified_Chinese:"攻坚能力"
	}

	"Volley":{
		Italian:"Raffica"
		German:"Salve"
		French:"Volée"
		Russian:"Залп"
		Simplified_Chinese:"齐射能力"
	}


	"Sentry":{
		Italian:"Sentinella"
		German:"Wache"
		French:"Sentinel"
		Russian:"Караул"
		Simplified_Chinese:"警戒能力"
	}

	"Range":{
		Italian:"Raggio di tiro ampliato"
		German:"Reichweite"
		French:"Portée"
		Russian:"Обзор"
		Simplified_Chinese:"Range"// the unit attribute and the promotions ability have the same name,if we do not solve this problem,i will not translate it.
	}

	"+1 Range":{
		Italian:"+1 raggio"
		German:"+1 Reichweite"
		French:"+1 portée d'attaque"
		Russian:"+1 Обзор"
		Simplified_Chinese:"+1射程"
	}

	"Ranged attacks may be performed over obstacles":{
		Italian:"Permette di sparare a distanza superando gli ostacoli"
		French:"Les attaques à distances peuvent être effectués à travers des obstacles"
		Russian:"Дальнобойные атаки могут выполняться над препятствиями"
		Simplified_Chinese:"越过障碍进行远程攻击"
	}

	"Formation I":{
		Italian:"Formazione I"
		German:"Formation I"
		French:"Formation I"
		Russian:"Формация I"
		Simplified_Chinese:"列阵I级"
	}

	"Formation II":{
		Italian:"Formazione II"
		German:"Formation II"
		French:"Formation II"
		Russian:"Формация II"
		Simplified_Chinese:"列阵II级"
	}

	"Blitz":{
		Italian:"Incursione"
		German:"Blitz"
		French:"Guerre éclair"
		Russian:"Блиц"
		Simplified_Chinese:"闪击战术"
	}

	"Bombardment I":{
		Italian:"Bombardamento I"
		German:"Bombardierung I"
		French:"Bombardement I"
		Russian:"Бомбардировка I"
		Simplified_Chinese:"轰炸I级"
	}

	"Bombardment II":{
		Italian:"Bombardamento II"
		German:"Bombardierung II"
		French:"Bombardement II"
		Russian:"Бомбардировка II"
		Simplified_Chinese:"轰炸II级"
	}

	"Bombardment III":{
		Italian:"Bombardamento III"
		German:"Bombardierung III"
		French:"Bombardement III"
		Russian:"Бомбардировка III"
		Simplified_Chinese:"轰炸III级"
	}

	"Boarding Party I":{
		Italian:"Abbordaggio I"
		German:"Entermannschaft I"
		French:"Embarquement I"
		Russian:"Абордаж I"
		Simplified_Chinese:"接舷I级"
	}

	"Boarding Party II":{
		Italian:"Abbordaggio II"
		German:"Entermannschaft II"
		French:"Embarquement II"
		Russian:"Абордаж II"
		Simplified_Chinese:"接舷II级"
	}

	"Boarding Party III":{
		Italian:"Abbordaggio III"
		German:"Entermannschaft III"
		French:"Embarquement III"
		Russian:"Абордаж III"
		Simplified_Chinese:"接舷III级"
	}

	"Coastal Raider I":{
		Italian:"Incursione costiera I"
		German:"Küstenräuber I"
		French:"Commando Côtier I" //not very accurate
		Russian:"Береговой налетчик I"
		Simplified_Chinese:"海掠I级"
	}


	"Coastal Raider II":{
		Italian:"Incursione costiera II"
		German:"Küstenräuber II"
		French:"Commando Côtier II"
		Russian:"Береговой налетчик II"
		Simplified_Chinese:"海掠II级"
	}

	"Coastal Raider III":{
		Italian:"Incursione costiera III"
		German:"Küstenräuber III"
		French:"Commando Côtier III"
		Russian:"Береговой налетчик III"
		Simplified_Chinese:"海掠III级"
	}

	"Targeting I":{
		Italian:"Puntamento I"
		German:"Gezielter Schlag I"
		French:"Ciblage I"
		Russian:"Прицеливание I"
		Simplified_Chinese:"定位I级"
	}

	"Targeting II":{
		Italian:"Puntamento II"
		German:"Gezielter Schlag II"
		French:"Ciblage II"
		Russian:"Прицеливание II"
		Simplified_Chinese:"定位II级"
	}

	"Targeting III":{
		Italian:"Puntamento III"
		German:"Gezielter Schlag III"
		French:"Ciblage III"
		Russian:"Прицеливание III"
		Simplified_Chinese:"定位III级"
	}

	"Wolfpack I":{
		Italian:"Attacco in massa I"
		German:"Rudeltaktik I"
		French:"Meute I"
		Russian:"Массовая атака I"
		Simplified_Chinese:"狼群I级"
	}


	"Wolfpack II":{
		Italian:"Attacco in massa II"
		German:"Rudeltaktik II"
		French:"Meute II"
		Russian:"Массовая атака II"
		Simplified_Chinese:"狼群II级"
	}

	"Wolfpack III":{
		Italian:"Attacco in massa III"
		German:"Rudeltaktik III"
		French:"Meute III"
		Russian:"Массовая атака III"
		Simplified_Chinese:"狼群III级"
	}

	"Wolfpack III":{ //Duplicate?
		Italian:"Attacco in massa III"
		German:"Rudeltaktik III"
		French:"Meute III"
		Russian:"Массовая атака III"
		Simplified_Chinese:"狼群III级"
	}
	
	"Woodsman":{
		Italian:"Forestali"
		Simplified_Chinese:"林地幽灵"
		French:"Bûcheron"
		Russian:"Передвижение через лес"
	}

	"Double movement rate through Forest and Jungle":{
		Italian:"Movimento doppio attraverso Foreste e Giungle."
		Simplified_Chinese:"通过森林或丛林时移动速度加倍"
		French:"Déplacement doublé dans la Forêt et la Jungle"
		Russian:"Передвижение через Лес и Джунгли тратит вдвое меньше очков действия"
	}

	"Heal Instantly":{
		Italian:"Cura istantanea"
		Simplified_Chinese:"浴火重生"
		French:"Soin instantané"
		Russian:"Мгновенное излечение"
	}

	"Heal this Unit by 50 HP; Doing so will consume this opportunity to choose a Promotion":{
		Italian:"Cura l'unità di 50 PF, rinunciando però all'opportunità di scegliere una promozione."
		Simplified_Chinese:"立即回复50生命值，同时放弃本次晋升机会"
		French:"Soigne cette unité de 50 PV, coûte une promotion"
		Russian:"Излечить юнит на 50 ОЗ. Данное действие заменяет возможность повышения."
	}

	"Medic":{
		Italian:"Medico I"
		Simplified_Chinese:"治疗I"
		French:"Médecin"
		Russian:"Медик"
	}

	"This unit and all others in adjacent tiles heal 5 additional HP per turn":{
		Italian:"L'unità attuale e quelle circostanti guariscono di 5 PF al turno"
		Simplified_Chinese:"本单位及其相邻单位每回合额外回复5生命值"
		French:"Cette unité et toutes celles présentes dans les cases adjacentes se soignent de 5 PV supplémentaires par tour"
		Russian:"Данный юнит и юниты на близлежащих территориях восстанавливают 5 ОЗ за ход"
	}

	"Medic II":{
		Italian:"Medico II"
		Simplified_Chinese:"治疗II"
		French:"Médecin II"
		Russian:"Медик II"
	}

	"This unit and all others in adjacent tiles heal 5 additional HP. This unit heals 5 additional HP outside of friendly territory.":{
		Italian:"L'unità attuale e quelle circostanti guariscono di 5 PF al turno. Inoltre, l'unità recupera 5 PF aggiuntivi se si trova fuori dal territorio amico."
		Simplified_Chinese:"本单位及其相邻单位每回合额外回复5生命值，该单位在己方领土以外每回合额外回复5生命值"
		French:"Cette unité et toutes celles présentes dans les cases adjacentes se soignent de 5 PV supplémentaires par tour. Cette unité se soigne de 5 PV supplémentaires par tour en dehors d'un territoire allié"
		Russian:"Данный юнит и юниты на близлежащих территориях восстанавливают 5 ОЗ за ход. Данный юнит восстанавливает ещё 5 ОЗ вне дружественной территории"
	}

	"Targeting I (air)":{
		Italian:"Puntamento aereo I"
		French:"Visée I (air)"
		Russian:"Прицеливание I (воздух)"
		Simplified_Chinese:"空·定位I级"
	}

	"Targeting II (air)":{
		Italian:"Puntamento aereo II"
		French:"Visée II (air)"
		Russian:"Прицеливание II (воздух)"
		Simplified_Chinese:"空·定位II级"
	}

	"Targeting III (air)":{
		Italian:"Puntamento aereo III"
		French:"Visée III (air)"
		Russian:"Прицеливание II (воздух)"
		Simplified_Chinese:"空·定位III级"
	}

	"Air Repair":{
		Italian:"Riparazione aerea"
		French:"Réparation Aérienne"
		Russian:"Ремонт в полёте"
		Simplified_Chinese:"空中维修"
	}

	"Unit will heal every turn, even if it performs an action":{
		Italian:"L'unità guarisce ad ogni turno, anche quando esegue un'azione "
		French:"L'unité se soignera à chaque tour, même si elle effectue une action"
		Russian:"Юнит будет восстанавливаться каждый ход, даже при действии"
		Simplified_Chinese:"每回合回复(包括执行指令后)"
	}

	"Operational Range":{
		Italian:"Raggio operativo"
		French:"Portée"
		Russian:"Дальность"
		Simplified_Chinese:"航程拓展"
	}

	"+2 Range":{
		Italian:"+2 Raggio"
		French:"+2 Portée"
		Russian:"+2 Дальность"
		Simplified_Chinese:"+2航程"
	}

	"Sortie":{
		Italian:"Sortita"
		//same in french
		Simplified_Chinese:"连续出击"
		Russian:"Вылазка"
	}

	"1 extra Interception may be made per turn":{
		Italian:"Può eseguire 1 Intercettazione extra per turno"
		French:"1 interception supplémentaire par tour"
		Russian:"+1 Перехват за ход"
		Simplified_Chinese:"1额外拦截次数/回合"
	}

	"Dogfighting I":{
		Italian:"Duello aereo I"
		French:"Combat aérien I" //official translate but not very accurate
		Russian:"Воздушный бой I"
		Simplified_Chinese:"缠斗I级"
	}

	"Bonus when performing air sweep [bonusAmount]%":{
		Italian:"+[bonusAmount]% Forza nella distruzione delle difese aeree"
		French:"Bonus de combat aérien +[bonusAmount]%"
		Russian:"Бонус +[bonusAmount]% при выполнении отвлекающего манёвра (воздух)"
		Simplified_Chinese:"+[bonusAmount]%战斗力(进行空中游猎时)"
	}

	"Dogfighting II":{
		Italian:"Duello aereo II"
		French:"Combat aérien II"
		Russian:"Воздушный бой II"
		Simplified_Chinese:"缠斗II级"
	}

	"Dogfighting III":{
		Italian:"Duello aereo III"
		French:"Combat aérien III"
		Russian:"Воздушный бой III"
		Simplified_Chinese:"缠斗III级"
	}

	"Interception I":{
		Italian:"Intercettazione I"
		//same in french
		Russian:"Перехват I"
		Simplified_Chinese:"拦截I级"
	}

	"Bonus when intercepting [bonusAmount]%":{
		Italian:"+[bonusAmount]% Bonus d'intercettazione"
		French:"Bonus d'interception +[bonusAmount]%"
		Russian:"Бонус при перехвате +[bonusAmount]%"
		Simplified_Chinese:"+[bonusAmount]%战斗力(拦截敌方飞机时)"
	}

	"Interception II":{
		Italian:"Intercettazione II"
		//same in french
		Russian:"Перехват II"
		Simplified_Chinese:"拦截II级"
	}

	"Interception III":{
		Italian:"Intercettazione III"
		//same in french
		Russian:"Перехват III"
		Simplified_Chinese:"拦截III级"
	}

	"Siege I":{//Air
		Italian:"Assedio I"
		French:"Siège I"
		Russian:"Осада I"
		Simplified_Chinese:"攻坚I级"
	}

	"Siege II":{
		Italian:"Assedio II"
		French:"Siège II"
		Russian:"Осада III"
		Simplified_Chinese:"攻坚II级"
	}

	"Siege III":{
		Italian:"Assedio III"
		French:"Siège III"
		Russian:"Осада III"
		Simplified_Chinese:"攻坚III级"
	}

	"Evasion":{
		Italian:"Manovre evasive"
		French:"Esquive"
		Russian:"Уклонение"
		Simplified_Chinese:"规避能力"
	}

	"Reduces damage taken from interception by 50%":{
		Italian:"Dimezza i danni da intercettazione contraerea"
		French:"Réduit les dégâts des unités d'interception de 50%"
		Russian:"Уменьшает урон от перехвата на 50%"
		Simplified_Chinese:"遭受拦截时的损伤-50%"
	}

	"Bonus when intercepting [amount]%":{
		Simplified_Chinese:"执行拦截任务时+[amount]%战斗力"
		Russian:"Бонус при перехвате [amount]%"
	}

	"Ambush I":{
		Simplified_Chinese:"伏击I级"
		Russian:"Засада I"
	}

	"Ambush II":{
		Simplified_Chinese:"伏击II级"
		Russian:"Засада II"
	}

}<|MERGE_RESOLUTION|>--- conflicted
+++ resolved
@@ -1455,7 +1455,6 @@
 	}
 	
 	"units in rough terrain":{
-<<<<<<< HEAD
 		Italian:"unità su terreno accidentato"
 		Romanian:"unități în teren accidentat"
 		Spanish:"unidades en terreno accidentado"
@@ -1464,9 +1463,6 @@
 		French:"unités en terrain accidenté"
 		Portuguese:"unidades em terreno acidentado"
 		Russian:"юниты на пересеченной местности"
-=======
-		Russian:"юниты на пересечённой местности"
->>>>>>> cc120184
 	}
 
 	"Barrage I":{
