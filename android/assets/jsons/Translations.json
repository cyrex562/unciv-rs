{
	// General Translation tips:
	// - Keep it uniform! Use the same word/style for the same thing when ever necessary.
	//   Otherwise it may be confusing to the user
	//
	// Keep the names in SQUARE BRACKETS UNTRANSLATED!!!
	//
	// - Use the language feature of wikipedia (search the original tech in English
	//   and then choose your language on the left)
	//
	// - When in doubt a full rip of all translations from Civ5 can be found here:
	//   http://www.dndjunkie.com/civilopedia/default.aspx
	//   However, I advise you not to use this too much, as we don't want to infringe
	//   Firaxis copyright!
	// - If you see typos on other languages (e.g. one space too much) feel free to fix them
	//
	// - Try to have at least one round of proof reading before submission
	//
	// Cheers! :)
	
	"Working...":{ // Displayed when next turn is being...turned
		Italian:"Attendere..."
		Russian:"Работает..."
		French:"Patientez..."
		Romanian:"Lucru..."
		Dutch:"Verwerken..."
		Spanish:"Trabajando..."
		Simplified_Chinese:"进行中..."
		Portuguese:"Trabalhando..."
		German:"Bitte warten..."
		Japanese:"ワーキング..."
	}

	"in":{ // As in "Opera House in 3 turns"
		Italian:"tra"
		Russian:"через"
		French:"dans"
		Romanian:"în"
		German:"in"
		Dutch:"in"
		Spanish:"en"
		Simplified_Chinese:"建造或组建完成还需"
		Portuguese:"em"
		Japanese:"に"
	}

/////// Turn

	"Next turn":{
        Dutch:"Volgende beurt"
        French:"Prochain tour"
		German:"Nächste Runde"
		Italian:"Prossimo turno"
        Japanese:"次のターン"
        Portuguese:"Proximo turno"
		Romanian:"Runda următoare"
		Russian:"Следующий ход"
		Simplified_Chinese:"下一回合"
		Spanish:"Siguiente turno"
		
	}
	
	"Turn":{ // For main screen at top left, e.g. Turn 234
        Dutch:"Beurt"
		French:"Tour"
		German:"Runde"
        Italian:"Turno"
		Japanese:"順番"
        Portuguese:"Turno"
		Romanian:"Runda"
        Russian:"Ход"
        Simplified_Chinese:"回合"
		Spanish:"Turno"
	}

	/*
	"Turn":{ // for e.g. turns to technology
		Dutch:"Beurten"
		French:"Tour"
		German:"Runden"
        Italian:"Turno"
        Japanese:"順番"
        Portuguese:"turnos"
		Romanian:"Runde"
		Russian:"Ходов"
        Simplified_Chinese:"回合"
		Spanish:"turnos"
	}
	*/

	"turns":{ // for e.g. turns to technology
		Italian:"Turni"
		Russian:"Ходов"
		French:"Tours"
		Romanian:"Runde"
		German:"Runden"
		Dutch:"Beurten"
		Spanish:"turnos"
		Simplified_Chinese:"回合"
		Portuguese:"turnos"
		Japanese:"回る"
	}

/////// Unit

	"Movement":{
		Italian:"Movimento"
		Russian:"Передвижение"
		French:"Déplacer"
		Romanian:"Mișcare"
		German:"Bewegungen"
		Dutch:"Mobieliteit"
		Spanish:"Movimiento"
		Simplified_Chinese:"移动力"
		Portuguese:"Movimento"
		Japanese:"移動"
	}

	"Strength":{
		Italian:"Forza"
		Russian:"Сила"
		French:"Force"
		Romanian:"Putere"
		German:"Stärke"
		Dutch:"Kracht"
		Spanish:"Fuerza"
		Simplified_Chinese:"近战攻击"
		Portuguese:"Força"
		Japanese:"強さ"
	}

	"Ranged strength":{
		Italian:"Forza a distanza"
		Russian:"Сила в дальнем бою"
		French:"Force à distance"
		Romanian:"Putere la distanță"
		German:"Fernkampf-Stärke"
		Dutch:"Kracht op afstand"
		Spanish:"Fuerza a distancia"
		Simplified_Chinese:"远程攻击"
		Portuguese:"Força a distancia"
		Japanese:"範囲の強さ"
	}
	
	"Bombard strength":{ // for displaying city info
		Italian:"Forza bombardamento"
		Russian:"Бомбардная сила"
		French:"Force de bombardement"
		Romanian:"Puterea bombardamentului"
		German:"Bombardieren Sie die Stärke"
		Dutch:"Bombard sterkte"
		Spanish:"Fuerza de bombardeo"
		Simplified_Chinese:"远程轰击"
		Portuguese:"Força Bombard"
		Japanese:"爆撃力"
	}


/////// Unit actions

	"Move unit":{
		Italian:"Sposta unità"
		Russian:"Переместить юнит"
		French:"Déplacer l'unité"
		Romanian:"Mută unitatea"
		German:"Einheit bewegen"
		Dutch:"Eenheid verplaatsen"
		Spanish:"Mover unidad"
		Simplified_Chinese:"移动单位"
		Portuguese:"Mover unidade"
		Japanese:"移動ユニット"
	}

	"Stop movement":{
		Italian:"Ferma movimento"
		Russian:"Отменить действие"
		French:"Arrêter le mouvement"
		Romanian:"Oprește mișcarea"
		German:"Bewegen abbrechen"
		Dutch:"Verplaatsen stoppen"
		Spanish:"Parar movimiento"
		Simplified_Chinese:"停止移动"
		Portuguese:"Parar movimento"
		Japanese:"動きを止める"
	}

	"Construct improvement":{
		Italian:"Costruisci miglioramento"
		Russian:"Построить улучшение"
		French:"Bâtir une amélioration"
		Romanian:"Construiește îmbunătățire"
		German:"Verbesserung bauen"
		Dutch:"Verbetering bouwen"
		Spanish:"Construir mejora"
		Simplified_Chinese:"建造设施"
        	Portuguese:"Construir melhoria"
		Japanese:"構造改善"
	}

	"Automate":{
		Italian:"Automatizza"
		Russian:"Автоматизация"
		French:"Automatiser"
		Romanian:"Automatizează"
		German:"Automatisieren"
		Dutch:"Autoatiseren"
		Spanish:"Automatizar"
		Simplified_Chinese:"自动工作"
		Portuguese:"Automatizar"
		Japanese:"自動化する"
	}
	
	"Stop automation":{
		Italian:"Arresta automazione"
		Spanish:"Parar automatización"
		Romanian:"Oprește automatizarea"
		German:"Automatisieren anhalten"
		French:"Arrêtez automatisation"
		Portuguese:"Pare a automação"
		Simplified_Chinese:"停止自动化"
		Romanian:"Opriți automatizarea"
		Russian:"Стоп автоматизации"
		Japanese:"自動化を停止"
	}

	"Fortify":{
		Italian:"Fortifica"
		Russian:"Укрепить"
		French:"Fortifier"
		Romanian:"Fortifică"
		German:"Befestigen"
		Dutch:"Versterken"
		Spanish:"Fortificar"
		Simplified_Chinese:"驻守"
		Portuguese:"Fortificar"
		Japanese:"要塞化"
	}
	
	"Fortification":{ // as in "+40% Fortification"
		Italian:"Fortificazione"
		Russian:"от укрепления"
		French:"Fortification"
		Romanian:"Fortificație"
		German:"Befestigung"
		Dutch:"Versterking"
		Spanish:"Fortificación"
		Simplified_Chinese:"防御力加成"
		Portuguese:"Fortficação"
		Japanese:"要塞"
	}
	
	"Sleep":{
		Italian:"Riposa"
		Romanian:"Dormi"
		Simplified_Chinese:"休眠"
		Portuguese:"Dormir"
		German:"Schlafen legen"
		French:"Dormir"
		Japanese:"睡眠"
		Russian:"Спать"
		Dutch:"Slaap"
		Spanish:"Dormir"
	}

	"Set up":{ // For siege units
		Italian:"Monta"
		Russian:"Подготовится"
		French:"Installer"
		Romanian:"Montează"
		German:"Aufstellen"
		Dutch:"Opstellen"
		Spanish:"Montar"
		Simplified_Chinese:"架设"
		Portuguese:"Montar"
		Japanese:"セットアップ"
	}
	
	"Upgrade to [unitType] ([goldCost] gold)":{ // EG Upgrade to Cannon (140 gold)
		Italian:"Aggiorna a [unitType] ([goldCost] oro)"
		Russian:"Улучшить до [unitType] ([goldCost] золота)"
		French:"Mise à niveau vers [unitType] ([goldCost] or)" //or Amélioration en [unitType] ([goldCost] or)
		Romanian:"Avansare [unitType] ([goldCost] aur)"
		Spanish:"Mejorar a [unitType] ([goldCost] de oro)"
		Simplified_Chinese:"升级到[unitType](需要[goldCost]金钱)"
		Portuguese:"Melhoria a [unitType] custará ([goldCost] ouro)"
		German:"Verbessere [unitType] ([goldCost] Gold)"
		Japanese:"[unitType]（[goldCost] gold）にアップグレードする"
	}
	
	"Found city":{
		Italian:"Fonda città"
		Russian:"Основать город"
		French:"Fonder une ville"
		Romanian:"Fondează oraș"
		German:"Stadt gründen"
		Dutch:"Stad stichten"
		Spanish:"Fundar ciudad"
       		Simplified_Chinese:"建立城市"
		Portuguese:"Fundar Cidade"
		Japanese:"見つかった市"
	}
	
	"Promote":{
		Italian:"Promuovi"
		Russian:"Повысить"
		French:"Promouvoir"
		Romanian:"Promovează"
		German:"Befördern"
		Dutch:"Promoveren"
		Spanish:"Ascender"
       	 	Simplified_Chinese:"晋升"
		Portuguese:"Promover"
		Japanese:"促進する"
	}

	"Health":{
		Italian:"Salute"
		Russian:"Здоровье"
		French:"Santé"
		Romanian:"Sănătate"
		German:"Gesundheit"
		Dutch:"Gezondheid"
		Spanish:"Salud"
		Simplified_Chinese:"生命"
		Portuguese:"Saúde"
		Japanese:"健康"
	}

	"Disband unit":{
		Italian:"Sciogli"
		Russian:"Распустить юнит"
		French:"Dissoudre l'unité"
		Romanian:"Desființează unitatea"
		Dutch:"Eenheid opheffen"
		Spanish:"Disolver unidad"
		Simplified_Chinese:"解雇单位"
		Portuguese:"Desfazer unidade"
		German:"Einheit auflösen"
		Japanese:"解散ユニット"
	}
	
	"Explore":{
		Italian:"Esplora"
		Romanian:"Explorează"
		Spanish:"Explorar"
		German:"Erkunden"
		French:"Explorer"
		Portuguese:"Explorar"
		Japanese:"探検する"
		Simplified_Chinese:"自由探索"
		Russian:"обследовать"
		Dutch:"Onderzoeken"
	}
	
	"Stop exploration":{
		Italian:"Smetti di esplorare"
		Simplified_Chinese:"停止探索"
		French:"Arrêter l'exploration"
	}

	"Pillage":{
		Italian:"Saccheggia"
		German:"Plündern"
		French:"Pillage"
		Japanese:"略奪"
		Portuguese:"Pilhagem"
		Russian:"мародерство"
		Romanian:"Prădare"
		Dutch:"Plundering"
		Spanish:"Pillaje"
		Simplified_Chinese:"掠夺"
	}
	
	"Do you really want to disband this unit?":{
		Italian:"Vuoi davvero sciogliere questa unità?"
		Russian:"Вы действительно хотите распустить этот юнит?"
		French:"Voulez-vous vraiment dissoudre cette unité?"
		Romanian:"Sigur desființezi unitatea?"
		Dutch:"Wil je echt deze eenheid opheffen"
		Spanish:"¿Realmente quieres disolver esta unidad?"
		Simplified_Chinese:"您真的想解雇这个单位吗?"
		Portuguese:"Voçê realmente quer desfazer essa unidade?"
		German:"Wollen Sie diese Einheit wirklich auflösen?"
		Japanese:"あなたは本当にこのユニットを解散したいですか？"
	}
	"Disband this unit for [goldAmount] gold?":{
		Italian:"Vuoi sciogliere questa unità per [goldAmount] Oro?"
		Portuguese:"Desative esta unidade para ouro [goldAmount]?"
		French:"Dissoudre cette unité pour [goldAmount] gold?"
		German:"Diese Einheit für [goldAmount] Gold auflösen?"
		Spanish:"¿Disolver esta unidad para [goldAmount] gold?"
		Simplified_Chinese:"要解散这个单位获得[goldAmount]金钱吗？"
		Japanese:"このユニットを[goldAmount]ゴールドに解散させますか？"
		Romanian:"Dezactivați această unitate pentru aurul [goldAmount]?"
		Dutch:"Deze eenheid ontbinden voor [goldAmount] goud?"
	}
	
	"Yes":{
		Italian:"Sì"
		Russian:"Да"
		French:"Oui"
		Romanian:"Da"
		Dutch:"Ja"
		Spanish:"Sí"
		Simplified_Chinese:"是"
		Portuguese:"Sim"
		German:"Ja"
		Japanese:"はい"
	}
	"No":{
		Italian:"No"
		Russian:"Нет"
		French:"Non"
		Romanian:"Nu"
		Dutch:"Nee"
		Spanish:"No"
		Simplified_Chinese:"否"
		Portuguese:"Sim"
		German:"Nein"
		Japanese:"いいえ"
	}

/////// Stats / Basics ressources

	"Gold":{
		Italian:"Oro"
		Russian:"Золото"
		French:"Or"
		Romanian:"Aur"
		German:"Gold"
		Dutch:"Goud"
		Spanish:"Oro"
		Simplified_Chinese:"金"
		Portuguese:"Ouro"
		Japanese:"ゴールド"
	}

	"Science":{
		Italian:"Scienza"
		Russian:"Наука"
		French:"Science"
		Romanian:"Ştiinţă"
		German:"Wissenschaft"
		Dutch:"Wetenschap"
		Spanish:"Ciencia"
		Simplified_Chinese:"科研"
		Portuguese:"Ciência"
		Japanese:"科学"
	}

	"Happiness":{
		Italian:"Felicità"
		Russian:"Счастье"
		French:"Bonheur"
		Romanian:"Fericire"
		German:"Zufriedenheit"
		Dutch:"Tevredenheid"
		Spanish:"Felicidad"
		Simplified_Chinese:"快乐"
		Portuguese:"Felicidade"
		Japanese:"幸福"
	}

	"Production":{
		Italian:"Produzione"
		Russian:"Производство"
		French:"Production"
		Romanian:"Producție"
		German:"Produktion"
		Dutch:"Productie"
		Spanish:"Producción"
		Simplified_Chinese:"产能"
		Portuguese:"Produção"
		Japanese:"製造"
	}

	"Culture":{
		Italian:"Cultura"
		Russian:"Культура"
		French:"Culture"
		Romanian:"Cultură"
		German:"Kultur"
		Dutch:"Cultuur"
		Spanish:"Cultura"
		Simplified_Chinese:"文化"
		Portuguese:"Cultura"
		Japanese:"文化"
	}

	"Food":{
		Italian:"Cibo"
		Russian:"Еда"
		French:"Nourriture"
		Romanian:"Hrană"
		German:"Nahrung"
		Dutch:"Eten"
		Spanish:"Comida"
		Simplified_Chinese:"食物"
		Portuguese:"Comida"
		Japanese:"フード"
	}
	
	"GOLDEN AGE":{
		Italian:"ETÀ DELL'ORO"
		Russian:"ЗОЛОТОЙ ВЕК"
		French:"ÂGE D'OR"
		Romanian:"EPOCA DE AUR"
		German:"GOLDENES ZEITALTER"
		Dutch:"GOUDEN EEUW"
		Spanish:"EDAD DORADA"
		Simplified_Chinese:"黄金时代"
		Portuguese:"IDADE DOURADA"
		Japanese:"黄金時代"
	}

	
/////// Menu table
	
	"Civilopedia":{
		Italian:"Civilopedia"
		Russian:"Цивилопедия"
		French:"Civilopédie"
		Romanian:"Civilopedie"
		Spanish:"Civilopedia"
		Simplified_Chinese:"文明百科"
		Portuguese:"Civilopédia"
		German:"Civilopedia"
		Japanese:"シビロペディア"
	}

	"Start new game":{
		Italian:"Nuova partita"
		Russian:"Новая игра"
		French:"Nouvelle partie"
		Romanian:"Joc nou"
		German:"Neues Spiel"
		Dutch:"Nieuw spel"
		Spanish:"Nueva partida"
		Simplified_Chinese:"开始新游戏"
		Portuguese:"Novo jogo"
		Japanese:"新しいゲームを始める"
	}
	
	"Save game":{
		Italian:"Salva partita"
		Russian:"Сохранить игру"
		French:"Sauvegarder la partie"
		Romanian:"Salvează jocul"
		German:"Spiel speichern"
		Dutch:"Spel opslaan"
		Spanish:"Salvar partida"
		Simplified_Chinese:"储存游戏"
		Portuguese:"Salvar jogo"
		Japanese:"ゲームを保存する"
	}
	
	"Load game":{
		Italian:"Carica partita"
		Russian:"Загрузить игру"
		French:"Charger une partie"
		Romanian:"Incarcă joc"
		German:"Spiel laden"
		Dutch:"Spel laden"
		Spanish:"Cargar partida"
		Simplified_Chinese:"载入游戏"
		Portuguese:"Carregar partida"
		Japanese:"ゲームをロード"
	}
	
	"Load copied data":{
		Italian:"Carica i dati copiati"
		Russian:"Загрузить скопированные данные"
		French:"Charger des données copiées"
		Romanian:"Încarcă date copiate"
		German:"Aus Zwischenablage laden"
		Dutch:"Gekopieerde data laden"
		Spanish:"Cargar datos copiados"
		Simplified_Chinese:"加载复制过的数据"
		Portuguese:"Carregar dados copiados"
		Japanese:"コピーしたデータを読み込む"
	}
	
	"Could not load game from clipboard!":{
		Italian:"Impossibile caricare partita dagli appunti!"
		Romanian:"Jocul nu a putut fi încărcat din clipboard!"
		Simplified_Chinese:"无法从剪贴板加载游戏!"
		Portuguese:"Não foi possivel carregar o jogo da prancheta"
		German:"Das Spiel konnte nicht aus der Zwischenablage geladen werden!"
		French:"Impossible de charger la partie depuis le presse-papier"
		Japanese:"クリップボードからゲームを読み込めませんでした。"
		Russian:"Не удалось загрузить игру из буфера обмена!"
		Dutch:"Kon game niet van klembord laden!"
		Spanish:"No se pudo cargar el juego desde el portapapeles!"
	}
	
/////// New game screen
	
	"Start game!":{
		Italian:"Comincia la tua avventura!"
		Russian:"Начать игру!"
		French:"Démarrer la partie!"
		Romanian:"Începe jocul!"
		Spanish:"¡Empezar partida!"
		Simplified_Chinese:"开始游戏！"
		Portuguese:"Começar partida!"
		German:"Spiel starten!"
		Japanese:"ゲームを始める！"
	}
	"Civilization:":{
		Italian:"Civiltà:"
		Russian:"Цивилизация:"
		French:"Civilisation:"
		Romanian:"Civilizaţie:"
		Spanish:"Civilización"
		Simplified_Chinese:"文明"
		Portuguese:"Civilização"
		German:"Zivilisation"
		Japanese:"文明"
	}
	"World size:":{
		Italian:"Dimensione mappa:"
		Russian:"Размер мира:"
		French:"Taille du monde:"
		Romanian:"Mărime pământ:"
		Spanish:"Tamaño del mundo"
		Simplified_Chinese:"世界大小"
		Portuguese:"Tamanho do mundo"
		German:"Weltgröße"
		Japanese:"ワールドサイズ"
	}

	"Number of enemies:":{ //nummber of AI should be more accurate
		Italian:"Numero di nemici:"
		Russian:"Количество врагов:"
		French:"Nombre d'ennemies (AI):"
		Romanian:"Număr inamici:"
		Spanish:"Número de enemigos:"
		Simplified_Chinese:"AI智商："
		Portuguese:"Numero de inimigos:"
		German:"Anzahl der Gegner:"
		Japanese:"敵の数"
	}

	"Victory status":{
		Italian:"Condizioni di vittoria"
		Russian:"Статус победы"
		French:"Conditions de victoire"
		Romanian:"Statut victorie"
		German:"Siegesstatus"
		Dutch:"Overwinning Status"
		Spanish:"Estatus de victoria"
		Simplified_Chinese:"胜利进程"
		Portuguese:"Status da vitória"
		Japanese:"勝利の地位"
	}

	"Social policies":{
		Italian:"Politiche sociali"
		Russian:"Общественные институты"
		French:"Doctrines" //official translate
		Romanian:"Politici sociale"
		German:"Sozialpolitiken"
		Dutch:"Sociaal beleid"
		Spanish:"Políticas sociales"
		Simplified_Chinese:"社会政策"
		Portuguese:"Políticas sociais"
		Japanese:"社会政策"
	}
	
	"Options":{
		Italian:"Opzioni"
		German:"Optionen"
		French:"Options"
		Japanese:"オプション"
		Russian:"Опции"
		Romanian:"Opțiuni"
		Dutch:"Opties"
		Spanish:"Opciones"
		Simplified_Chinese:"选项"
		Portuguese:"Opções"
	}

	"Display options":{
		Italian:"Opzioni"
		Russian:"Параметры экрана"
		French:"Options d'affichage"
		Romanian:"Opțiuni afișaj"
		German:"Anzeigeeinstellungen"
		Dutch:"Weergaveopties"
		Spanish:"Opciones de pantalla"
		Simplified_Chinese:"显示选项"
		Portuguese:"Opções de Vídeo"
		Japanese:"表示オプション"
	}
	
	"Turns between autosaves":{
		Italian:"Turni tra autosalvataggi"
		French:"Tours avant sauvegarde automatique"
		Simplified_Chinese:"自动存档回合数"
	}
	
	"Sound effects volume":{
		Italian:"Volume effetti"
		French:"Volume sonore"
		Simplified_Chinese:"声效大小"
	}
	
	"Show":{
		Italian:"Mostra"
		Russian:"Показать"
		French:"Montrer"
		Romanian:"Arată"
		German:"Anzeigen"
		Dutch:"Toon"
		Spanish:"Mostrar"
		Simplified_Chinese:"显示"
		Portuguese:"Mostrar"
		Japanese:"見せる"
	}

	"Hide":{
		Italian:"Nascondi"
		Russian:"Спрятать"
		French:"Cacher"
		Romanian:"Ascunde"
		German:"Verstecken"
		Dutch:"Verberg"
		Spanish:"Ocultar"
		Simplified_Chinese:"隐藏"
		Portuguese:"Ocultar"
		Japanese:"隠す"
	}
	
	"Worked tiles":{
		Italian:"Celle sfruttate"
		Russian:"обработанные клетки"
		French:"cases exploités"
		Romanian:"celule lucrate"
		German:"bearbeitete Felder"
		Dutch:"Bewerkte velden"
		Spanish:"casillas trabajadas"
		Simplified_Chinese:"工作的地块"
		Portuguese:"Terreno trabalhado"
		Japanese:"働いたタイル"
	}

	"Resources and improvements":{
		Italian:"Risorse e miglioramenti"
		Russian:"ресурсы и улучшения"
		French:"ressources et améliorations"
		Romanian:"resurse și îmbunătățiri"
		German:"Ressourcen und Verbesserungen"
		Dutch:"Grondstoffen en Verbeteringen"
		Spanish:"recursos y mejoras"
		Simplified_Chinese:"资源与设施"
		Portuguese:"recursos e melhorias"
		Japanese:"リソースと改善"
	}

	"Close":{
		Italian:"Chiudi"
		Russian:"Закрыть"
		French:"Fermer"
		Romanian:"Închide"
		German:"Schließen"
		Dutch:"Sluiten"
		Spanish:"Cerrar"
		Simplified_Chinese:"关闭"
		Portuguese:"Fechar"
		Japanese:"閉じる"
	}

/////// City screen

	"Exit city":{
		Italian:"Esci dalla città"
		Russian:"Выход из города"
		French:"Quitter la ville"
		Romanian:"Ieși din oraș"
		German:"Stadt verlassen"
		Dutch:"Stadscherm sluiten"
		Spanish:"Salir de la ciudad"
		Simplified_Chinese:"离开城市界面"
		Portuguese:"Sair da cidade"
		Japanese:"市を出る"
	}

	"Raze city":{
		Italian:"Demolisci città"
		Russian:"Разрушить город"
		French:"Démolir la ville"
		Romanian:"Demolează orașul"
		German:"Stadt zerstören"
		Dutch:"Stad vernietigen"
		Spanish:"Arrasar ciudad"
		Simplified_Chinese:"摧毁城市"
		Portuguese:"Saquear cidade"
		Japanese:"ラゼ市"
	}

	"Stop razing city":{
		Italian:"Anulla demolizione città"
		Russian:"Отменить разрушение города"
		French:"Annuler démolition de la ville"
		Romanian:"Anulează demolarea orașului"
		German:"Zerstörung anhalten"
		Dutch:"Stad vernieteging stoppen"
		Spanish:"Dejar de arrasar ciudad"
		Simplified_Chinese:"停止摧毁城市"
		Portuguese:"Parar de Saquear cidade"
		Japanese:"街をすくい止める"
	}

	"Buy for [amount] gold":{
		Italian:"Acquista con [amount] oro"
		Russian:"Купить за [amount] золота"
		French:"Acheter avec [amount] or"
		Romanian:"Cumpără cu [amount] aur"
		German:"Für [amount] Gold kaufen"
		Dutch:"Voor [amount] gold kopen"
		Spanish:"Comprar por [amount] de oro"
		Simplified_Chinese:"购买花费[amount]金钱"
		Portuguese:"Comprar por [amount] peças de ouro"
		Japanese:"[amount]ゴールドで購入する"
	}
	
	"Buy":{ // for when the construction is a wonder/special and can't be bought, the button is disabled but still displays text
		Italian:"Acquista"
		French:"Acheter"
		Romanian:"A cumpara"
		German:"Kaufen"
		Russian:"купить"
		Dutch:"Kopen"
		Spanish:"Comprar"
		Portuguese:"Comprar"
		Simplified_Chinese:"购买"
		Japanese:"購入"
	}
	
	"Would you like to purchase [constructionName] for [buildingGoldCost] gold?":{
		Italian:"Vorresti acquistare [constructionName] per [buildingGoldCost] oro?"
		Russian:"Хотите купить [constructionName] за [buildingGoldCost] золото?"
		French:"Souhaitez-vous acheter [constructionName] pour [buildingGoldCost] gold?"
		Romanian:"Doriți să achiziționați [buildingName] pentru aur [buildingGoldCost]?"
		German:"Möchten Sie [constructionName] für [buildingGoldCost] gold kaufen?"
		Dutch:"Wilt u [constructionName] kopen voor [buildGoldCost] goud?"
		Spanish:"¿Te gustaría comprar [constructionName] para [buildingGoldCost] gold?"
		Simplified_Chinese:"你想花费[buildingGoldCost]金钱购买[constructionName]吗？"
		Portuguese:"Gostaria de comprar o [constructionName] para o ouro [buildingGoldCost]?"
		Japanese:"[buildingGoldCost]ゴールドの[constructionName]を購入しますか？"
	}

	"Maintenance cost":{
		Italian:"Costi di mantenimento"
		Russian:"Стоимость обслуживания"
		French:"Coût de maintenance"
		Romanian:"Cost întreținere"
		German:"Wartungskosten"
		Dutch:"Onderhouskosten"
		Spanish:"Coste de mantenimiento"
		Simplified_Chinese:"维护费"
		Portuguese:"Custo de manutenção"
		Japanese:"メンテナンス費用"
	}
	
	"Pick construction":{
		Italian:"Scegli la costruzione"
		Russian:"Выбор здания"
		French:"Sélectionner la construction"
		Romanian:"Alege construcția"
		German:"Bauwerk auswählen"
		Dutch:"Bouwwerk kiezen"
		Spanish:"Elige la construcción"
		Simplified_Chinese:"选择建筑"
		Portuguese:"Escolher construção"
		Japanese:"ピック建設"
	}

	"Pick improvement":{
		Simplified_Chinese:"选择设施"
		French:"Choisir une amélioration"
	}

	"Build [building]":{ // eg Build Granary
		Italian:"Costruisci [building]"
		Russian:"Строить [building]"
		French:"Construire [building]"
		Romanian:"Construiește [building]"
		German:"[building] bauen"
		Dutch:"[building] bouwen"
		Spanish:"Construir [building]"
		Simplified_Chinese:"建造[building]"
		Portuguese:"Construir [building]"
	}
	
	"Train [unit]":{ // eg Train Scout
		Italian:"Addestra [unit]"
		Russian:"Обучить [unit]"
		French:"Former [unit]"
		Romanian:"Antrenează [unit]"
		German:"[unit] ausbilden"
		Dutch:"[unit] rekruteren"
		Spanish:"Entrenar [unit]"
		Simplified_Chinese:"组建[unit]"
		Portuguese:"Treinar [unit]"
		Japanese:"電車[unit]"
	}
	
	"Produce [thingToProduce]":{ // eg Produce gold
		Italian:"Produci [thingToProduce]"
		Russian:"Производить [thingToProduce]"
		French:"Produire [thingToProduce]"
		Romanian:"Produce [thingToProduce]"
		German:"[thingToProduce] herstellen"
		Dutch:"[thingToProduce] produceren"
		Spanish:"Producir [thingToProduce]"
		Simplified_Chinese:"产能转化：[thingToProduce]"
		Portuguese:"Produzir [thingToProduce]"
		Japanese:"プロデュース[thingToProduce]"
	} 
	
	"Nothing":{ // A city can choose to "idle" and produce nothing
		Italian:"Niente"
		Russian:"Ничего"
		French:"Rien"
		Romanian:"Nimic"
		German:"Nichts"
		Dutch:"Niks"
		Spanish:"Nada"
		Simplified_Chinese:"无"
		Portuguese:"Nada"
		Japanese:"何もない"
	}
	
	"Specialist Buildings":{
		Italian:"Edifici specialisti"
		Russian:"Специализированные Здания"
		French:"Bâtiments spécialisés"
		Romanian:"Cladiri specializate"
		German:"Fachbauten"
		Dutch:"Gespecialiseerde gebouwen"
		Spanish:"Edificios especializados"
		Simplified_Chinese:"专业建筑"
		Portuguese:"Edifícios Especialistas"
		Japanese:"スペシャリストビル"
	}

	"Specialist Allocation":{
		Italian:"Assegna specialisti"
		Russian:"Распределение специалистов"
		French:"Affectation Spécialiste"
		Romanian:"Alocarea specialiștilor"
		German:"Spezialistzuordnung"
		Dutch:"Specialistische toewijzing"
		Spanish:"Asignación de especialistas"
		Simplified_Chinese:"专业人员分配"
		Portuguese:"Alocação de Especialistas"
		Japanese:"スペシャリスト割り当て"
	}

	"Specialists":{
		Simplified_Chinese:"专业人员"
		French:"Spécialiste"
	}

	"Food eaten":{
		Simplified_Chinese:"人口消耗"
		French:"Nourriture consommée"
	}

	"Growth bonus":{
		Simplified_Chinese:"积累速率"
		French:"Bonus de Croissance"
	}

	"Free population":{ // as in "Free population: 2/13
		Italian:"Popolazione libera"
		Russian:"Свободное население"
		French:"Population libre"
		Romanian:"Populație liberă"
		German:"Freie Bevölkerung"
		Dutch:"Vrije bevolking"
		Spanish:"Población libre"
		Simplified_Chinese:"空闲人口"
		Portuguese:"População livre"
		Japanese:"無料の人口"
	} 

	"[turnsToExpansion] turns to expansion":{
		Italian:"La città si espanderà tra [turnsToExpansion] turni"
		Russian:"Город будет расширяться между раундами [turnsToExpansion]"
		French:"La ville se développera entre [turnsToExpansion] tours"
		Romanian:"Orașul se va extinde între rundă [turnsToExpansion]"
		German:"Die Stadt wird sich zwischen [turnsToExpansion]-Runden erweitern"
		Dutch:"De stad breidt zich uit tussen [turnsToExpansion]-rondes"
		Spanish:"La ciudad se expandirá entre [turnsToExpansion] rondas"
		Simplified_Chinese:"这座城市将在[turnsToExpansion]回合后扩张"
		Portuguese:"A cidade se expandirá entre [turnsToExpansion] turnos"
		Japanese:"[turnsToExpansion]が拡大に変わります"
	}

	"Stopped expansion":{ // if culture is 0
		Italian:"Espansione arrestata"
		Russian:"Расширение остановлено"
		French:"Expansion arrêtée"
		Romanian:"Expansiunea sa oprit"
		German:"Expansion gestoppt"
		Dutch:"Uitbreiding gestopt"
		Spanish:"Expansión detenida"
		Simplified_Chinese:"扩张停止了"
		Portuguese:"Expansão parada"
		Japanese:"拡張停止"
	}

	"[turnsToPopulation] turns to new population":{
		Italian:"La città avrà un nuovo abitante tra [turnsToPopulation] turni"
		Russian:"В городе будет новый житель в раундах [turnsToPopulation]"
		French:"La ville aura un nouveau résident dans [turnsToPopulation]"
		Romanian:"Orașul va avea un nou rezident în runde [turnsToPopulation]"
		German:"Die Stadt wird einen neuen Einwohner in [turnsToPopulation]-Runden haben"
		Dutch:"De stad krijgt een nieuwe inwoner in [turnsToPopulation]-rondes"
		Spanish:"La ciudad tendrá un nuevo residente en las rondas de [turnsToPopulation]"
		Simplified_Chinese:"这座城市将在[turnsToPopulation]轮后有1个新市民"
		Portuguese:"A cidade terá um novo residente nas [turnsToPopulation] turnos"
		Japanese:"[turnsToPopulation]新しい人口に目を向けます"
	}

	"[turnsToStarvation] turns to lose population":{
		Italian:"La città perderà un abitante tra [turnsToStarvation] turni"
		Russian:"Город потеряет жителя в [turnsToStarvation] смен"
		French:"La ville perdra un habitant [turnsToStarvation] tours"
		Romanian:"Orașul va pierde un locuitor în [turnsToStarvation] schimburi"
		German:"Die Stadt wird einen Einwohner in [turnsToStarvation]-Runden verlieren"
		Dutch:"De stad verliest een bewoner in [turnsToStarvation] ploegen"
		Spanish:"La ciudad pierde un habitante en [turnsToStarvation] turnos"
		Simplified_Chinese:"这座城市将在[turnsToStarvation]轮后失去1个市民"
		Portuguese:"A cidade perderá um habitante entre [turnsToStarvation] turnos"
		Japanese:"[turnsToStarvation]人口を減らす"
	}

	"Stopped population growth":{
		Italian:"Crescita della popolazione arrestata"
		French:"accroissement de la population arrêtée"
		German:"Bevölkerungswachstum gestoppt"
		Simplified_Chinese:"人口增长停止"
		Portuguese:"Crescimento populacional interrompido"
		Japanese:"人口増加の阻止"
	}

	"In resistance for another [numberOfTurns] turns":{ //It's when city get captured
		Italian:"La resistenza durerà per altri [numberOfTurns] turni"
        Simplified_Chinese:"抵抗将持续额外[numberOfTurns]回合"
		Portuguese:"A resistência durará por outros [numberOfTurns] turnos"
		Japanese:"他の[numberOfTurns]ターンに抵抗"
		French:"En révolte pour [numberOfTurns] tours"
	}

	"Sell for [sellAmount] gold":{ // when selling a building
		Italian:"Vendi per [sellAmount] Oro" //es.
		Russian:"Продам за [sellAmount] золотых"
		French:"Vendre pour [sellAmount] or"
		Romanian:"Vindem [sellAmount] de aur"
		German:"Verkaufen Sie für [sellAmount] Gold"
		Dutch:"Verkopen voor [sellAmount] goud"
		Spanish:"Vender por [sellAmount] oro"
		Simplified_Chinese:"卖掉获得[sellAmount]金钱"
		Portuguese:"Vender por [sellAmount] ouro"
	}

	"Are you sure you want to sell this [building]?":{
		Italian:"Vuoi davvero vendere [building]?" //es.
		Russian:"Вы действительно хотите продать [building]?"
		French:"Voulez-vous vraiment vendre [building]?"
		Romanian:"Chiar vrei să vinzi [building]?"
		German:"Wollen Sie wirklich [building] verkaufen?"
		Dutch:"Wil je echt [building] verkopen?"
		Spanish:"¿Realmente quieres vender [building]?"
		Simplified_Chinese:"你真的想卖掉[building]吗？"
		Portuguese:"Você realmente quer vender [building]?"
	}

    "[greatPerson] points":{ // e.g "Great Scientist points"
		Italian:"Punti [greatPerson]" //es. "Punti Grande Scienziato"
		Portuguese:"[greatPerson] aponta"
		Japanese:"[greatPerson]ポイント"
		French:"[greatPerson] points"
		Simplified_Chinese:"[greatPerson]点数"
	}

	"Great person points":{ // e.g ?
		Italian:"Punti Grande Personaggio"
		Simplified_Chinese:"伟人点数"
		French:"Points de personnage illustre"
	}

	"Current points":{ 
		Italian:"Punti attuali"
		Simplified_Chinese:"当前点数"
		French:"Points actuelles"
	}

	"Points per turn":{ 
		Italian:"Punti per turno"
		Simplified_Chinese:"获得点数/回合"
		French:"Points par tours"
	}
	
////// Tech picker

	"Pick a tech":{
		Italian:"Scegli una tecnologia"
		Russian:"Выберите технологию"
		French:"Choisir une technologie"
		Romanian:"Alege o tehnologie"
		German:"Technologie auswählen"
		Dutch:"Technologie kiezen"
		Spanish:"Elige una tecnología"
		Simplified_Chinese:"选择一项科技"
		Portuguese:"Escolher uma tecnologia"
		Japanese:"技術を選ぶ"
	}
	
	"Pick a free tech":{
		Italian:"Scegli una tecnologia gratuita"
		Russian:"Выберите бесплатную технологию"
		French:"Choisir une technologie gratuite"
		Romanian:"Alege o tehnologie gratuită"
		Dutch:"Gratis technologie kiezen"
		Spanish:"Elige una tecnología gratis"
		Simplified_Chinese:"选择1项免费科技"
		Portuguese:"Escolher uma tecnologia gratuita"
		German:"Kostenlose Technologie auswählen"
		Japanese:"無料の技術を選ぶ"
	}

	"Research [technology]":{ // eg "Research Pottery"
		Italian:"Ricerca [technology]"
		Russian:"Исследование [technology]"
		French:"Rechercher [technology]"
		Romanian:"Cercetează [technology]"
		German:"[technology] erforschen"
		Dutch:"[technology] onderzoeken"
		Spanish:"Investigar [technology]"
		Simplified_Chinese:"研究[technology]"
		Portuguese:"Investigar [technology]"
		Japanese:"研究[technology]"
	}
	
	"Pick [technology] as free tech":{
		Italian:"Scegli [technology] come tecnologia gratuita"
		Russian:"Выбрать [technology] как бесплатную технологию"
		French:"Choisir [technology] comme technologie gratuite"
		Romanian:"Alege [technology] ca tehnologie gratuită"
		Dutch:"[technology] kiezen als gratis technologie"
		Spanish:"Elegir [technology] como tecnología gratis"
		Simplified_Chinese:"选择[technology]作为免费科技"
		Portuguese:"Escolher [technology] como tecnologia gratuita"
		German:"[technology] als kostenlose Technologie auswählen"
		Japanese:"無料の技術として[technology]を選ぶ"
	}

	"Units enabled":{
		Italian:"Unità sbloccate"
		Russian:"Активные юниты"
		French:"Unités activées"
		Romanian:"Unități active"
		German:"Freigeschaltete Einheiten"
		Dutch:"Eenheden vrijgespeeld"
		Spanish:"Unidades habilitadas"
		Simplified_Chinese:"解锁单位"
		Portuguese:"Unidades ativadas"
		Japanese:"有効な単位"
	}

	"Buildings enabled":{
		Italian:"Edifici sbloccati"
		Russian:"Активные здания"
		French:"Bâtiments activés"
		Romanian:"Clădiri active"
		German:"Freigeschaltete Bauwerke"
		Dutch:"Gebouwen vreijgespeeld"
		Spanish:"Edificios habilitados"
		Simplified_Chinese:"解锁建筑"
		Portuguese:"Construções habilitadas"
		Japanese:"有効な建物"
	}
	
	"Wonder":{
		Italian:"Meraviglia"
		Russian:"Чудо"
		French:"Merveille"
		Romanian:"Minune"
		German:"Wunder"
		Dutch:"Wonder"
		Spanish:"Maravilla"
		Simplified_Chinese:"奇观"
		Portuguese:"Maravilha"
		Japanese:"ワンダー"
	}
	
	"Wonders enabled":{
		Italian:"Meraviglie sbloccate"
		Russian:"Активные чудеса"
		French:"Merveilles activées"
		Romanian:"Minuni active"
		German:"Freigeschaltete Wunder"
		Dutch:"Wonders vrijgespeeld"
		Spanish:"Maravillas habilitadas"
		Simplified_Chinese:"解锁奇观"
		Portuguese:"Maravilhas habilitadas"
		Japanese:"有効不思議"
	}

	"Tile improvements enabled":{
		Italian:"Miglioramenti delle celle sbloccati"
		Russian:"Улучшения клеток включены"
		French:"Améliorations apportées aux cases"
		Romanian:"Îmbunătățiri celule active"
		German:"Freigschaltete Feldverbesserungen"
		Dutch:"Verbeteringen vrijgespeeld"
		Spanish:"Mejoras de casilla habilitadas"
		Simplified_Chinese:"解锁地块设施"
		Portuguese:"Melhorias de solo habilitadas"
		Japanese:"タイルの改善"
	}

	"Reveals [resource] on the map":{ // As in "Reveals Coal on the map"
		Italian:"Mostra [resource] sulla mappa"
		Russian:"Показывает [resource] на карте"
		French:"Révèle [resource] sur la carte"
		Romanian:"Dezvăluie [resource] pe hartă"
		German:"Zeigt [resource] auf der Karte an"
		Dutch:"Onthuld [resource] op de kaart"
		Spanish:"Descubre [resource] en el mapa"
		Simplified_Chinese:"在地图上显示[resource]"
		Portuguese:"Revela [resource] no mapa"
		Japanese:"地図上の[resource]を明らかにする"
	}
	
	"XP for new units":{
		Italian:"XP per nuove unità"
		Russian:"XP для новых юнитов"
		French:"XP pour les nouvelles unités"
		Romanian:"XP pentru unități noi"
		Dutch:"XP voor nieuwe eenheden"
		Spanish:"PX para unidades nuevas"
		Simplified_Chinese:"新组建单位的初始经验值"
		Portuguese:"Experiencia para novas unidades"
		German:"XP für neue Einheiten"
		Japanese:"新しいユニット用のXP"
	}
	
	"provide":{ // as in "Camp, Customs House provide +1 Gold"
		Italian:"forniscono"
		Russian:"даёт"
		French:"fournit"
		Romanian:"furnizează"
		German:"generieren"
		Dutch:"genereren"
		Spanish:"proporcionan"
		Simplified_Chinese:"提供"
		Portuguese:"Proporciona"
		Japanese:"提供する"
	}

	"provides":{ // as in "Camp provides +1 Gold" (singular of above)
		Italian:"fornisce"
		Russian:"обеспечивает"
		French:"fournit"
		Romanian:"furnizează"
		German:"generiert"
		Dutch:"genereert"
		Spanish:"proporciona"
		Simplified_Chinese:"提供"
		Portuguese:"Proporciona"
		Japanese:"提供する"
	}
	

///////// 	Notifications
        // Some notifications have an exclamation mark after them - is the exclamation mark different in other languages?
        // If so then we need to deal with that as well
        // I remember that some languages have upside-down question marks before to mark a question

        "Research of [technologyName] has completed!":{ // For technology notifications EG Research of Writing has completed
            Italian:"Abbiamo scoperto la tecnologia [technologyName]!"
            Russian:"Исследование [technologyName] завершено!"
            French:"Recherche de [technologyName] est completée!"
            Romanian:"Cercetarea [technologyName] s-a încheiat!"
            German:"[technologyName] wurde erforscht!"
            Dutch:"[technologyName] is onderzocht!"
            Spanish:"¡Investigación de [technologyName] completada!"
            Simplified_Chinese:"[technologyName]的研究已完成!"
            Portuguese:"[technologyName] foi pesquisada!"
            Japanese:"[technologyName]の研究が完了しました！"
        }
        
        "You have entered a golden age!":{
            Italian:"Sei entrato in un'Età dell'Oro!"
            Russian:"Вы вошли в золотой век!"
            French:"Vous êtes entré dans un âge d'or!"
            Romanian:"Ai intrat într-o epocă de aur!"
            German:"Ein Goldenes Zeitalter hat begonnen!"
            Dutch:"Een gouden eeuw is geariveerd!"
            Spanish:"¡Has entrado en una edad de oro!"
            Simplified_Chinese:"你开启了一个黄金时代!"
            Portuguese:"Voçê entrou em uma idade dourada!"
            Japanese:"あなたは黄金時代を迎えました！"
        }

        "revealed near":{ // As in "Coal revealed near London"
            Italian:"scoperto vicino a"
            Russian:"обнаружен вблизи "
            French:"est dévoilé près de"
            Romanian:"dezvăluit lângă"
            German:"gefunden in der Nähe von"
            Dutch:"Ontdekt: in de buurt van"
            Spanish:"descubierto cerca de"
            Simplified_Chinese:"被发现在"
            Portuguese:"revelado perto de"
            Japanese:"付近で明らかに"
        }

        "A [greatPerson] has been born!":{	//Smashfanful sayd: "You should add WHERE the Great Person is born, so it should be "A [greatPerson] is born in [cityName]""
            Italian:"È nato un [greatPerson]!"
            Russian:"[greatPerson] родился!!"
            French:"Un [greatPerson] est né!"
            Romanian:"S-a născut un [greatPerson]!"
            Spanish:"¡Un [greatPerson] ha nacido!"
            Simplified_Chinese:"一个[greatPerson]已经出现!"
            Portuguese:"Um [greatPerson] nasceu!"
            German:"Ein [greatPerson] wurde geboren!"
            Japanese:"[greatPerson]が誕生しました！"
        }

        "We have encountered [civName]!":{
            Italian:"Abbiamo incontrato la civiltà [civName]!"
            Russian:"Мы встретились с цивилизацией [civName]!"
            Spanish:"¡Hemos encontrado [civName]!"
            French:"Nous sommes entrés en contact avec [civName]!"
            Romanian:"Am descoperit [civName]!"
            Simplified_Chinese:"我们遇到了[civName]!"
            Portuguese:"Nós encontramos [civName]!"
            German:"Wir sind auf [civName] getroffen!"
            Japanese:"[civName]に遭遇しました。"
        }
        
        "Cannot provide upkeep for [unitName] - unit has been disbanded!":{
            Italian:"Mantenimento troppo alto per [unitName]: l'unità si è sciolta!"
            Russian:"Невоможно предоставить содержание для [unitName] - юнит распущен!"
            Spanish:"¡No se puede mantener [unitName] - unidad disuelta!"
            French:"Le support ne peut être fournit pour [unitName] - l'unité a été dissoute!" 
            Romanian:"Nu se poate oferi susținere pentru [unitName] - unitatea a fost desființată!"
            Simplified_Chinese:"无法为[unitName]提供维护费 - 单位已被解散！"
            Portuguese:"Não é possivel providenciar manutenção para [unitName] - a unidade foi dissolvida!"
            German:"Der Unterhalt für [unitName] konnte nicht bezahlt werden - Einheit wurde aufgelöst!"
            Japanese:"[unitName]のアップキープを提供できません - ユニットは解散されました！"
        }

    /////////////////	City
        
        "[cityName] has grown!":{
            Italian:"[cityName] è cresciuta!"
            Russian:"[cityName] вырос!"
            French:"[cityName] a grandi!"
            Romanian:"[cityName] a crescut!"
            German:"[cityName] ist gewachsen!"
            Dutch:"[cityName] is gegroeid!"
            Spanish:"¡[cityName] ha crecido!"
            Simplified_Chinese:"[cityName]人口增长!"
            Portuguese:"[cityName] Cresceu!"
            Japanese:"[cityName]が成長しました！"
        }
        
        "[cityName] has been founded!":{
            Italian:"[cityName] è stata fondata!"
            Russian:"[cityName] был основан!" 
            French:"[cityName] a été fondée!"
            Romanian:"[cityName] a fost fondat!"
            German:"[cityName] wurde gegründet!"
            Dutch:"[cityName] is gesticht!"
            Spanish:"¡[cityName] ha sido fundada!"
            Simplified_Chinese:"[cityName]被发现!"
            Portuguese:"[cityName] foi fundada!"
            Japanese:"[cityName]が設立されました！"
        }

        "[cityName] is starving!":{
            Italian:"[cityName] sta patendo la fame!"
            Russian:"[cityName] голодает!"
            French:"[cityName] est en famine!"
            Romanian:"[cityName] suferă de foame!"
            German:"[cityName] verhungert!"
            Dutch:"[cityName] verhongerd!"
            Spanish:"¡[cityName] está muriendo de hambre!"
            Simplified_Chinese:"[cityName]正在闹饥荒!"
            Portuguese:"[cityName] está morrendo de fome!"
            Japanese:"[cityName]は飢えています！"
        }

        "[construction] has been built in [cityName]":{
            Italian:"[cityName] ha costruito [construction]"
            Russian:"[construction] была построена в [cityName]"
            French:"[construction] a été construit dans [cityName]"
            Romanian:"[construction] a fost construit/ă în [cityName]" //Gender sensitive
            German:"[construction] wurde in [cityName] fertiggestellt"
            Dutch:"[construction] is gebouwd in [cityName]"
            Spanish:"[construction] se ha construido en [cityName]"
            Simplified_Chinese:"[construction]已经在[cityName]被建造"
            Portuguese:"o(a) [construction] foi construirdo em [cityName]"
            Japanese:"[construction]は[cityName]に建てられました"
        }
        
        "Work has started on [construction]":{
            Italian:"Sono iniziati i lavori per [construction]"
            Russian:"Началась работа над [construction]"
            French:"Le travail a commencé sur [construction]"
            Romanian:"Munca a început pentru [construction]"
            German:"Arbeit an [construction] hat begonnen"
            Dutch:"Werk is begonen aan [construction]"
            Spanish:"Se ha empezado a trabajar en [construction]"
            Simplified_Chinese:"[construction]建造工作已经开始"
            Portuguese:"Os trabalhos começaram no(a) [construction]"
            Japanese:"[construction]の作業が開始されました"
        }
        
        "Cannot continue work on [construction]":{
            Italian:"Impossibile costruire [construction]" //You didn't translate this, said Smashfanful
            Russian:"Не удается продолжить работу над [construction]"
            French:"Impossible de continuer à travailler sur [construction]"
            Romanian:"Nu se poate continua munca pentru [construction]"
            German:"Arbeit an/am [construction] konnte nicht fortgeführt werden"
            Dutch:"Er kan niet meer veder gewerkt worden aan [construction]"
            Spanish:"Imposible continuar trabajo en [construction]"
            Simplified_Chinese:"无法继续建造[construction]"
            Portuguese:"Não é possivel continuar os trabalhos em [construction]"
            Japanese:"[construction]の作業を続行できません"
        }

        "[cityname] has expanded its borders!":{
            Italian:"[cityname] ha espanso i suoi confini!"
            Russian:"[cityname] расширил свои границы!"
            French:"[cityname] a élargi ses frontières!"
            Romanian:"[cityname] și-a extins frontierele!"
            German:"[cityname] hat seine Grenzen erweitert!"
            Dutch:"[cityname] heeft zijn grenzen uitgebreid!"
            Spanish:"¡[cityname] ha expandido sus fronteras!"
            Simplified_Chinese:"[cityname]已经扩张它的边界"
            Portuguese:"[cityname] expandiu seus territórios!"
            Japanese:"[cityname]は国境を拡大しました！"
        }

    /////////////	war, fight, ennemy
    //Smashfanful said: "You missed the messages "Enemy city has attacked our unit" and "Enemy city has destroyed our unit""
        
        "[cityName] has been razed to the ground!":{
            Italian:"[cityName] è stata rasa al suolo!"
            Russian:"[cityName] был разрушен до основания!"
            French:"[cityName] a été rasée au sol!"
            Romanian:"[cityName] a fost demolat!"
            German:"[cityName] wurde dem Erdboden gleich gemacht!"
            Dutch:"[cityName] Is totaal verwoest!"
            Spanish:"¡[cityName] ha sido arrasada hasta los cimientos!"
            Simplified_Chinese:"[cityName]已被夷为平地!"
            Portuguese:"[cityName] foi queimada ás cinzas!"
            Japanese:"[cityName]は地面に倒れました！"
        }
        
        "We have conquered the city of [cityname]!":{
            Italian:"Abbiamo conquistato la città di [cityname]!"
            Russian:"Мы завоевали город [cityname]!"
            French:"Nous avons conquis la ville de [cityname]!"
            Romanian:"Am cucerit orașul [cityname]!"
            German:"Wir haben die Stadt [cityname] eingenommen!"
            Dutch:"We hebben de stad [cityname] ingenomen!"
            Spanish:"¡Hemos conquistado la ciudad de [cityname]!"
            Simplified_Chinese:"我们已经占领城市[cityname]"
            Portuguese:"Consquistamos a cidade de [cityName]!"
            Japanese:"[cityname]の街を征服しました！"
        }
        
        "An enemy [unit] has attacked [cityname]":{
            Italian:"L'unità nemica [unit] ha attaccato [cityname]"
            Russian:"Вражеский [unit] атаковал [cityname]"
            French:"Un(e) [unit] ennemi(e) a attaqué [cityname]" // Gender sensitive
            Romanian:"Un [unit] inamic a atacat [cityname]"
            German:"Ein(e) feindliche(r) [unit] hat [cityname] angegriffen" // Gender sensitive
            Dutch:"Een vijandelijke [unit] heeft [cityname] aangevallen"
            Spanish:"Un [unit] enemigo ha atacado [cityname]"
            Simplified_Chinese:"一个敌人的[unit]攻击了[cityname]"
            Portuguese:"Um(a) [unit] inimaga(o) atacou [cityname]"
            Japanese:"敵[unit]が[cityname]を攻撃しました"
        }
        
        "An enemy [unit] has attacked our [ourUnit]":{
            Italian:"Un'unità nemica [unit] ha attaccato [ourUnit]"
            Russian:"Вражеский [unit] атаковал нашего [ourUnit]"
            French:"Un(e) [unit] ennemi(e) a attaqué [ourUnit]" // Gender sensitive
            Romanian:"Un [unit] inamic ne-a atacat un [ourUnit]"
            German:"Ein(e) feindliche(r) [unit] hat unsere(n) [ourUnit] angegriffen" // Gender sensitive
            Dutch:"Een vijandige [unit] heeft onze [ourUnit] aangevallen"
            Spanish:"Un [unit] enemigo ha atacado nuestro [ourUnit]"
            Simplified_Chinese:"一个敌人的[unit]攻击了我们的[ourUnit]"
            Portuguese:"Um(a) [unit] inimigo(a) atacout nossa [ourUnit]"
            Japanese:"敵[unit]が私たちの[ourUnit]を攻撃しました"
        }
        "An enemy [unit] has captured [cityname]":{
            Italian:"Un'unità nemica [unit] ha conquistato [cityname]"
            Russian:"Вражеский [unit] захватил [cityname]"
            French:"Un(e) [unit] ennemi(e) a capturé [cityname]" // Gender sensitive
            Romanian:"Un [unit] inamic a capturat [cityname]"
            German:"Ein(e) feindliche(r) [unit] hat [cityname] eingenommen" // Gender sensitive
            Dutch:"Een vijandige [unit] heeft [cityname] ingenomen"
            Spanish:"Un [unit] enemigo ha capturado [cityname]"
            Simplified_Chinese:"一个敌人的[unit]占领了[cityname]"
            Portuguese:"Um(a) [unit] inimigo(a) capturou [cityname]"
            Japanese:"敵[unit]が[cityname]を占領しました"
        }
        
        "An enemy [unit] has captured our [ourUnit]":{
            Italian:"Un'unità nemica [unit] ha catturato [ourUnit]"
            Russian:"Вражеский [unit] захватил нашего [ourUnit]"
            French:"Un(e) [unit] ennemi(e) a capturé [ourUnit]" // Gender sensitive
            Romanian:"Un [unit] inamic ne-a capturat un [ourUnit]"
            German:"Ein(e) feindliche(r) [unit] hat unsere(n) [ourUnit] gefangen genommen" // Gender sensitive
            Dutch:"Een vijandige [unit] heeft [ourUnit] gevangen genomen"
            Spanish:"Un [unit] enemigo ha capturado nuestro [ourUnit]"
            Simplified_Chinese:"一个敌人的[unit]俘虏了我们的[ourUnit]"
            Portuguese:"Um(a) [unit] inimigo(a) capturou nosso(a) [ourUnit]"
            Japanese:"敵[unit]が私たちの[ourUnit]を捕獲しました"
        }

        "An enemy [unit] has destroyed our [ourUnit]":{
            Italian:"Un'unità nemica [unit] ha distrutto [ourUnit]"
            Russian:"Вражеский [unit] уничтожил нашего [ourUnit]"
            French:"Un(e) [unit] ennemi(e) a détruit [ourUnit]" // Gender sensitive
            Romanian:"Un [unit] inamic ne-a distrus un [ourUnit]"
            German:"Ein(e) feindliche(r) [unit] hat unsere(n) [ourUnit] zerstört" // Gender sensitive
            Dutch:"Een vijandige [unit] heeft onze [ourUnit] gedood"
            Spanish:"Un [unit] enemigo ha destruido nuestro [ourUnit]"
            Simplified_Chinese:"一个敌人的[unit]杀死了我们的[ourUnit]"
            Portuguese:"Um(a) [unit] inimigo(a) destruiu nosso(a) [ourUnit]"
            Japanese:"敵[unit]が私たちの[ourUnit]を破壊しました"
        }
        
        "An enemy [unit] was destroyed while attacking [cityname]":{
            Italian:"Un'unità nemica [unit] è stata distrutta mentre attaccava [cityname]"
            Russian:"Вражеский [unit] был уничтожен при атаке [cityname]"
            French:"Un(e) [unit] ennemi(e) a été détruit(e) en attaquant [cityname]" // Gender sensitive
            Romanian:"Un [unit] inamic a fost distrus în timp ce ataca [cityname]"
            German:"Ein(e) feindliche(r) [unit] wurde beim Angriff auf [cityname] zerstört" // Gender sensitive
            Dutch:"Een vijandige [unit] werd gedood tijdens zijn aanval op [cityname]"
            Spanish:"Un [unit] enemigo ha sido destruido mientras atacaba [cityname]"
            Simplified_Chinese:"一个敌人的[unit]在攻打[cityname]时被消灭"
            Portuguese:"Um(a) [unit] inimigo(a) foi destruido enquanto atacava [cityname]"
            Japanese:"[cityname]を攻撃している間に敵[unit]が破壊された"
        }
        
        "An enemy [unit] was destroyed while attacking our [ourUnit]":{
            Italian:"Un'unità nemica [unit] è stata distrutta mentre attaccava la nostra unità [ourUnit]"
            Russian:"Вражеский [unit] был уничтожен, атакуя нашего [ourUnit]"
            French:"Un(e) [unit] ennemi(e) a été détruit(e) en attaquant [ourUnit]" // Gender sensitive
            Romanian:"Un [unit] inamic a fost distrus în timp ce ne ataca un [ourUnit]"
            German:"Ein(e) feindliche(r) [unit] wurde beim Angriff auf unsere(n) [ourUnit] zerstört" // Gender sensitive
            Dutch:"Een vijandige [unit] werd gedood tijdens zijn aanval op onze [unit]"
            Spanish:"Un [unit] enemigo ha sido destruido mientras atacaba nuestro [ourUnit]"
            Simplified_Chinese:"一个敌人的[unit]在攻击我方[ourUnit]时被消灭"
            Portuguese:"Um(a) [unit] inimigo(a) foi destruido(a) enquanto atacando nosso(a) [ourUit]"
            Japanese:"「私たちの[ourUnit]を攻撃している間に敵[unit]が破壊された"
        }
        
        "An enemy [unit] was spotted near our territory":{
            Italian:"Abbiamo avvistato un'unità nemica [unit] vicino al nostro territorio"
            Russian:"Вражеский [unit] был замечен у нашей территории"
            French:"Un(e) [unit] ennemi(e) a été repéré(e) près de notre territoire" // Gender sensitive
            Romanian:"Un [unit] inamic a fost reperat în apropierea teritoriului nostru"
            German:"Ein(e) feindliche(r) [unit] wurde nahe unserer Grenzen entdeckt" // Gender sensitive
            Dutch:"Een vijandige [unit] is gezien buiten onze grenzen"
            Spanish:"Se ha avistado un [unit] enemigo cerca de nuestro territorio"
            Simplified_Chinese:"在我们的领土附近发现了一个敌人的[unit]"
            Portuguese:"Um(a) [unit] foi visto perto de nosso território"
            Japanese:"私たちの領土の近くに敵[unit]が発見されました"
        }
        
        "An enemy [unit] was spotted in our territory":{
            Italian:"Abbiamo avvistato un'unità nemica [unit] nel nostro territorio"
            Russian:"Вражеский [unit] был замечен на нашей территории"
            French:"Un(e) [unit] ennemi(e) a été repéré(e) sur notre territoire" // Gender sensitive
            Romanian:"Un [unit] inamic a fost reperat pe teritoriul nostru"
            German:"Ein(e) feindliche(r) [unit] wurde in unseren Grenzen entdeckt" // Gender sensitive
            Dutch:"Een vijandige [unit] is binnen onze grenzen gezien"
            Spanish:"Se ha avistado un [unit] enemigo en nuestro territorio"
            Simplified_Chinese:"在我们的领土附近发现了一个敌人的[unit]"
            Portuguese:"Um(a) [unit] inimigo(a) foi vista dentro de nosso território"
            Japanese:"私たちの領土に敵[unit]が発見されました"
        }
        
        "The civilization of [civName] has been destroyed!":{
            Italian:"La civiltà [civName] è stata distrutta!"
            Russian:"Цивилизация [civName] была уничтожена!"
            French:"La civilisation [civName] a été détruite!"
            Romanian:"Civilizația [civName] a fost distrusă!"
            German:"Die Zivilisation [civName] wurde besiegt!"
            Dutch:"De [civName] beschaving is vernietigt!" //civname has to be an adjective
            Spanish:"¡La civilización de [civName] ha sido destruida!"
            Simplified_Chinese:"[civName]文明已经毁灭"
            Portuguese:"A civilização de [civName] foi destruida!"
            Japanese:"[civName]の文明は破壊されました！"
        }
        
    /////////////////	ruins

        "We have found survivors in the ruins - population added to [cityName]":{
            Italian:"Abbiamo trovato dei superstiti nelle rovine, che si sono aggiunti alla città di [cityName]!"
            Spanish:"Hemos encontrado sobrevivientes en las ruinas. Poblacion añadida a [cityName]"
            Romanian:"Am descoperit supraviețuitori printre ruine - populația a fost adăugată la [cityName]"
            German:"Wir haben überlebende in den Ruinen gefunden - Einwohner zu [cityName] hinzugefügt"
            French:"Des survivants ont été trouvés dans les ruines - ils ont rejoins [cityName]"
            Japanese:"遺跡で生存者が見つかりました - 人口は[cityName]に追加されました"
            Russian:"Мы нашли выживших в руинах - население добавлено в [cityName]"
            Dutch:"We hebben overlevenden gevonden in de ruïnes - populatie toegevoegd aan [cityName]"
            Simplified_Chinese:"我们在废墟中找到了幸存者 - 人口被添加到[cityName]"
            Portuguese:"Encontramos sobreviventes nas ruínas - população adicionada a [cityName]"
        }
        "We have discovered the lost technology of [techName] in the ruins!":{
            Italian:"Abbiamo scoperto tra le rovine la tecnologia perduta [techName]]!"
            Romanian:"Am descoperit tehnologia pierdută [techName] printre ruine!"
            German:"Wir haben die vergessene Technologie [techName] in den Ruinen wiederentdeckt!"
            French:"Nous avons découvert la technologie perdu [techName] dans les ruines!"
            Japanese:"遺跡で[techName]の失われた技術を発見しました！"
            Russian:"Мы обнаружили потерянную технологию [techName] в руинах!"
            Dutch:"We hebben de verloren technologie van [techName] in de ruïnes ontdekt!"
            Spanish:"¡Hemos descubierto la tecnología perdida de [techName] en las ruinas!"
            Simplified_Chinese:"我们在废墟中发现了失传已久的技术：[techName]！"
            Portuguese:"Nós descobrimos a tecnologia perdida de [techName] nas ruínas!"
        }
        
        "A [unitName] has joined us!":{
            Italian:"L'unità [unitName] si è unita a noi!"
            Romanian:"Un [unitName] ni s-a alăturat!"
            German:"Ein(e) [unitName] ist uns beigetreten!" //Gender sensitive
            French:"Un(e) [unitName] nous a rejoint!" //Gender sensitive
            Japanese:"[unitName]が参加しました。"
            Russian:"[unitName] присоединился к нам!"
            Dutch:"Een [unitName] heeft zich bij ons aangesloten!"
            Spanish:"¡Un [unitName] se ha unido a nosotros!" //Gender sensitive
            Simplified_Chinese:"[unitName]加入了我们！"
            Portuguese:"Um [unitName] se juntou a nós!" //Gender sensitive
        }
        
        "An ancient tribe trains our [unitName] in their ways of combat!":{
            Italian:"Un'antica tribù ha addestrato la nostra unità [unitName] nelle loro arti della guerra!"
            Romanian:"Un trib străvechi ne invață un [unitName] metodele lor de luptă!"
            German:"Ein antiker Stamm bringt unserer(em) [unitName] dessen Kampftechniken bei!" //Gender sensitive
            French:"Une tribue ancienne a entrainée notre [unitName] au combat" //Gender sensitive
            Japanese:"古代の部族が彼らの戦闘方法で私たちの[unitName]を訓練します！"
            Russian:"Древнее племя обучает наших [unitName] своим способам ведения боя!"
            Dutch:"Een oude stam traint onze [unitName] in hun manier van vechten!"
            Spanish:"¡Una antigua tribu entrena a nuestros [unitName] en sus formas de combate!"
            Simplified_Chinese:"一个古老的部落以他们的战斗方式训练了我们的[unitName]！"
            Portuguese:"Uma antiga tribo treina nosso [unitName] em suas formas de combate!"
        }
        
        "We have found a stash of [amount] gold in the ruins!":{
            Italian:"Abbiamo trovato un tesoro di [amount] pezzi d'oro nelle rovine!"
            Romanian:"Am descoperit un depozit de [amount] aur printre ruine!"
            German:"Wir haben [amount] Gold in einem Versteck in den Ruinen gefunden!"
            French:"Nous avons trouvés un tas de [amount] ors dans les ruines!"
            Japanese:"私たちは廃墟の中に[amount]金の隠し場所を見つけました！"
            Russian:"Мы нашли сундук с [amount] золота в руинах!"
            Dutch:"We hebben een voorraad [amount] Goud gevonden in de ruïnes!"
            Spanish:"¡Hemos encontrado un alijo de [amount] de oro en las ruinas!"
            Simplified_Chinese:"我们在废墟中找到了[amount]金钱！"
            Portuguese:"Encontramos um estoque de [quantidade] de ouro nas ruínas!"
        }

////////////// 	Save and load game
	
	"Current saves":{
		Italian:"Salvataggio attuale"
		Russian:"Текущие сохранения"
		French:"Sauvegardes présentes"
		Romanian:"Salvări curente"
		German:"Gespeicherte Spiele"
		Dutch:"Huidige spellen"
		Spanish:"Partidas guardadas"
		Simplified_Chinese:"保存当前游戏"
		Portuguese:"Partidas salvas"
	}

	"Saved game name":{
		Italian:"Nome del salvataggio"
		Russian:"Название сохранённой игры"
		French:"Nom de la partie sauvegardée"
		Romanian:"Numele jocului salvat"
		German:"Name des gespeicherten Spiels"
		Dutch:"Naam van opgeslagen spellen"
		Spanish:"Nombre de partida guardada"
		Simplified_Chinese:"游戏存档名称"
		Portuguese:"Nome do jogo salvo"
	}

	"Copy to clipboard":{
		Italian:"Copia su appunti"
		French:"Copier dans le presse-papier"
		Simplified_Chinese:"复制到剪贴板"
	}

	"Could not load game":{
		Italian:"Impossibile caricare partita"
		Russian:"Не удалось загрузить игру"
		French:"Impossible de charger la partie"
		Romanian:"Jocul nu a putut fi încărcat"
		German:"Spiel konnte nicht geladen werden"
		Dutch:"Spel kon niet geladen worden"
		Spanish:"Imposible cargar partida"
		Simplified_Chinese:"无法读档"
		Portuguese:"Não foi possivel carregar a partida"
	}

	"Load [saveFileName]":{ // as in "Load SaveFile2"
		Italian:"Carica [saveFileName]"
		Russian:"Загрузить [saveFileName]"
		French:"Charger [saveFileName]"
		Romanian:"Încarcă [saveFileName]"
		German:"[saveFileName] laden"
		Dutch:"[saveFileName] laden"
		Spanish:"Cargar [saveFileName]"
		Simplified_Chinese:"读取[saveFileName]"
		Portuguese:"Carregar [saveFileName]"
	}

	"Delete save":{
		Italian:"Elimina salvataggio"
		Russian:"Удалить сохранение"
		French:"Supprimer la sauvegarde"
		Romanian:"Șterge jocul salvat"
		German:"Spiel löschen"
		Dutch:"Spel verwijderen"
		Spanish:"Borrar partida"
		Simplified_Chinese:"删除存档"
		Portuguese:"Apargar jogo salvo"
	}

	"Saved at":{
		Italian:"Salvato su"
		Russian:"Сохранено в"
		French:"Enregistré sous"
		Romanian:"Salvat la"
		German:"Gespeichert um"
		Dutch:"Opgeslagen in"
		Spanish:"Guardado en"
		Simplified_Chinese:"保存在"
		Portuguese:"Salvo em"
	}
	
	
////////// Battle table
	
	"City strength":{
		Italian:"Forza della città"
		Russian:"Сила города"
		French:"Force de la ville"
		Romanian:"Puterea orașului"
		German:"Stärke der Stadt"
		Dutch:"Kracht van de stad"
		Spanish:"Fuerza de la ciudad"
		Simplified_Chinese:"城市强度"
		Portuguese:"Força da cidade"
	}
	
	"City health":{
		Italian:"Salute della città"
		Russian:"Здоровье города"
		French:"Santé de la ville"
		Romanian:"Sănătatea orașului"
		German:"Gesundheit der Stadt"
		Dutch:"Gezondheid van de stad"
		Spanish:"Salud de la ciudad"
		Simplified_Chinese:"城市耐久"
		Portuguese:"Saúde da cidade"
	}
	
	"Captured":{ // Shown in the battle table when attacking a civilian unit or a defeated city
		Italian:"Catturato"
		Russian:"Захвачен"
		French:"Capturé"
		Romanian:"Capturat"
		German:"Gefangen"
		Dutch:"Gevangen"
		Spanish:"Capturada"
		Simplified_Chinese:"被占领"
		Portuguese:"Capturado(a)"
	}
	
	"Attack":{
		Italian:"Attacco"
		Russian:"Атака"
		French:"Attaque"
		Romanian:"Atac"
		German:"Angreifen"
		Dutch:"Aanvallen"
		Spanish:"Ataque"
		Simplified_Chinese:"攻击"
		Portuguese:"Ataque"
	}

	/*
	"Attack":{ //As an order
		Italian:"Attacca"
		Russian:"Атака"
		French:"Attaque"
		Romanian:"Atac"
		German:"Angreifen"
		Dutch:"Aanvallen"
		Spanish:"Ataque"
		Simplified_Chinese:"攻击"
		Portuguese:"Ataque"
	}
	*/
	
	"[percentage] to unit defence":{
		Italian:"[percentage] di difesa dell'unità"
		Spanish:"[percentage] A la defensa"
		Italian:"[percentage] difesa dell'unità"
		Romanian:"[percentage] la defensiva unității"
		Simplified_Chinese:"[percentage]单位防御力"
		Portuguese:"[percentage] a defesa da unidade"
		German:"[percentage] erhöhte Verteidigungsstärke"
		French:"[percentage] de défense"
	} // e.g. +25% to unit defence
	
///////////// 	Terrains
	
	"Grassland":{
		Italian:"Prateria"
		Russian:"Луга"
		French:"Prairie"
		Romanian:"Fâneață"
		German:"Wiese"
		Dutch:"Grasland"
		Spanish:"Pradera"
		Simplified_Chinese:"草原"
		Portuguese:"pastagem"
	}

	"Plains":{
		Italian:"Pianura"
		Russian:"Pавнины"
		French:"Plaines"
		Romanian:"Câmpie"
		German:"Ebene"
		Dutch:"Vlakte"
		Spanish:"Llanura"
		Simplified_Chinese:"平原"
		Portuguese:"Planíce"
	}

	"Tundra":{
		Italian:"Tundra"
		Russian:"Tундра"
		French:"Toundra"
		Romanian:"Tundră"
		German:"Tundra"
		Dutch:"Toendra"
		Spanish:"Tundra"
		Simplified_Chinese:"冻土"
		Portuguese:"Tundra"
	}

	"Desert":{
		Italian:"Deserto"
		Russian:"Пустыня"
		French:"Désert"
		Romanian:"Deşert"
		German:"Wüste"
		Dutch:"Woestijn"
		Spanish:"Desierto"
		Simplified_Chinese:"沙漠"
		Portuguese:"Deserto"
	}

	"Lakes":{
		Italian:"Laghi"
		Russian:"Озера"
		French:"Lacs"
		Romanian:"Lacuri"
		German:"Seen"
		Dutch:"Meren"
		Spanish:"Lagos"
		Simplified_Chinese:"湖泊"
		Portuguese:"Lagos"
	}

	"Hill":{
		Italian:"Collina"
		Russian:"Холм"
		French:"Colline"
		Romanian:"Deal"
		German:"Hügel"
		Dutch:"Heuvel"
		Spanish:"Colinas"
		Simplified_Chinese:"丘陵"
		Portuguese:"Morro"
	}
	
	"Mountain":{
		Italian:"Montagna"
		Romanian:"Munte"
		Spanish:"Montañas"
		Simplified_Chinese:"山脉"
		German:"Berge"
		French:"Montagne"
		Russian:"гора"
		Portuguese:"Montanha"
	}

	"Forest":{
		Italian:"Foresta"
		Russian:"Лес"
		French:"Forêt"
		Romanian:"Pădure"
		German:"Wald"
		Dutch:"Woud"
		Spanish:"Bosque"
		Simplified_Chinese:"森林"
		Portuguese:"Floresta"
	}

	"Jungle":{
		Italian:"Giungla"
		Russian:"Джунгли"
		French:"Jungle"
		Romanian:"Junglă"
		German:"Dschungel"
		Dutch:"Oerwoud"
		Spanish:"Selva"
		Simplified_Chinese:"丛林"
		Portuguese:"Selva"
	}

	"Marsh":{
		Italian:"Palude"
		Russian:"Болото"
		French:"Marais"
		Romanian:"Mlaştină"
		German:"Sumpf"
		Dutch:"Moeras"
		Spanish:"Pantano"
		Simplified_Chinese:"沼泽"
		Portuguese:"Pântano"
	}

	"Oasis":{
		Italian:"Oasi"
		Russian:"Оазис"
		French:"Oasis"
		Romanian:"Oază"
		German:"Oase"
		Dutch:"Oase"
		Simplified_Chinese:"绿洲"
		Spanish:"Oasis"
	}

	"Snow":{
		Italian:"Neve"
		Russian:"снег"
		French:"Neige"
		Romanian:"Zăpadă"
		German:"Schnee"
		Dutch:"Sneeuw"
		Spanish:"Nieve"
		Simplified_Chinese:"雪原"
		Portuguese:"Neve"
	}

	"Coast":{
		Italian:"Costa"
		Russian:"побережье"
		French:"Côte"
		Romanian:"Costa"
		German:"Küste"
		Dutch:"Costa"
		Spanish:"Costa"
		Simplified_Chinese:"海滨"
		Portuguese:"Costa"
	}

	"Ocean":{
		Italian:"Oceano"
		Russian:"океан"
		French:"Océan"
		Romanian:"Ocean"
		German:"Ozean"
		Dutch:"Oceaan"
		Spanish:"Océano"
		Simplified_Chinese:"海洋"
		Portuguese:"Oceano"
	}

	"Flood plains":{
		Italian:"Pianure allagate"
		Russian:"Пищевые равнины"
		French:"Plaines inondables"
		Romanian:"Câmpii inundate"
		German:"Flussaue" //according to: https://de.wikipedia.org/wiki/Flussaue
		Dutch:"Riviervlakte"
		Spanish:"Terreno inundable"
		Simplified_Chinese:"冲积平原"
		Portuguese:"Terras inundáveis"
	}
	
	"Impassible":{
		Italian:"Inaccessibile"
		Romanian:"Inaccesibil"
		Spanish:"Inpasable"
		Simplified_Chinese:"不能通行"
		Portuguese:"Impassevel"
		German:"Unpassierbar"
		French:"Impraticable"
		Russian:"нечувствительный"
	}
		
/////////////	Bonus Resources

	"Cattle":{
		Italian:"Bestiame"
		Russian:"Скот"
		French:"Bétail"
		Romanian:"Vite"
		German:"Rinder"
		Dutch:"Rundvee"
		Spanish:"Ganado"
		Simplified_Chinese:"牛群"
		Portuguese:"Gado"
	}

	"Sheep":{
		Italian:"Pecora"
		Russian:"Овцы"
		French:"Moutons"
		Romanian:"Oi"
		German:"Schaafe"
		Dutch:"Schaap"
		Spanish:"Ovejas"
		Simplified_Chinese:"绵羊"
		Portuguese:"Ovelhas"
	}

	"Deer":{
		Italian:"Cervo"
		Russian:"Oлени"
		French:"Cerfs"
		Romanian:"Căprioare"
		German:"Rotwild"
		Dutch:"Hert"
		Spanish:"Ciervos"
		Simplified_Chinese:"野鹿"
		Portuguese:"Veados"
	}

	"Bananas":{
		Italian:"Banane"
		Russian:"Бананы"
		French:"Bananes"
		Romanian:"Banane"
		German:"Bananen"
		Dutch:"Bananen"
		Spanish:"Plátanos"
		Simplified_Chinese:"香蕉"
		Portuguese:"Bananas"
	}

	"Wheat":{
		Italian:"Grano"
		Russian:"Пшеница"
		French:"Blé"
		Romanian:"Grâu"
		German:"Weizen"
		Dutch:"Tarwe"
		Spanish:"Trigo"
		Simplified_Chinese:"小麦"
		Portuguese:"Trigo"
	}

	"Stone":{
		Italian:"Pietra"
		Russian:"Камень"
		French:"Pierre"
		Romanian:"Piatră"
		German:"Stein"
		Dutch:"Steen"
		Spanish:"Piedra"
		Simplified_Chinese:"花岗石"
		Portuguese:"Pedra"
	}
	
	"Fish":{
		Italian:"Pesci"
		Spanish:"Peces"
		Italian:"Pesce"
		French: "Poisson"
		Romanian:"Pește"
		Simplified_Chinese:"鱼群"
		Portuguese:"Peixes"
		German:"Fisch"
	}

	"Bison":{
		Italian:"Bisonti"
		Russian:"бизоны"
		French:"Bison"
		Romanian:"Bizonii"
		German:"Bison"
		Dutch:"Bisons"
		Spanish:"Bisonte"
		Simplified_Chinese:"野牛"
		Portuguese:"Bisontes"
		Japanese:"バイソン"
	}
	
////////// Strategic Resources
	
	"Horses":{
		Italian:"Cavalli"
		Russian:"Лошади"
		French:"Chevaux"
		Romanian:"Cai"
		German:"Pferde"
		Dutch:"Paarden"
		Spanish:"Caballos"
		Simplified_Chinese:"马"
		Portuguese:"Cavalos"
	}

	"Iron":{
		Italian:"Ferro"
		Russian:"Железо"
		French:"Fer"
		Romanian:"Fier"
		German:"Eisen"
		Dutch:"Ijzer"
		Spanish:"Hierro"
		Simplified_Chinese:"铁"
		Portuguese:"Ferro"
	}

	"Coal":{
		Italian:"Carbone"
		Russian:"Уголь"
		French:"Charbon"
		Romanian:"Cărbune"
		German:"Kohle"
		Dutch:"Kool"
		Spanish:"Carbón"
		Simplified_Chinese:"煤"
		Portuguese:"Carvão"
	}

	"Oil":{
		Italian:"Petrolio"
		Russian:"Нефть"
		French:"Pétrole"
		Romanian:"Petrol"
		German:"Erdöl"
		Dutch:"Olie"
		Spanish:"Petróleo"
		Simplified_Chinese:"石油"
		Portuguese:"Petróleo"
	}

	"Aluminum":{
		Italian:"Alluminio"
		Russian:"Aлюминий"
		French:"Aluminium"
		Romanian:"Aluminiu"
		German:"Aluminium"
		Dutch:"Aluminium"
		Spanish:"Aluminio"
		Simplified_Chinese:"铝"
		Portuguese:"Alumínio"
	}

	"Uranium":{
		Italian:"Uranio"
		Russian:"Уран"
		French:"Uranium"
		Romanian:"Uraniu"
		German:"Uran"
		Dutch:"Uranium"
		Spanish:"Uranio"
		Simplified_Chinese:"铀"
		Portuguese:"Urânio"
	}
	
///////// Luxury Resources

	"Furs":{
		Italian:"Pellicce"
		Russian:"Меха"
		French:"Fourrures"
		Romanian:"Blănuri"
		German:"Felle"
		Dutch:"Bonten"
		Spanish:"Pieles"
		Simplified_Chinese:"毛皮"
		Portuguese:"Peles"
	}

	"Cotton":{
		Italian:"Cotone"
		Russian:"Хлопок"
		French:"Coton"
		Romanian:"Bumbac"
		German:"Baumwolle"
		Dutch:"Katoen"
		Spanish:"Algodón"
		Simplified_Chinese:"棉花"
		Portuguese:"Algodão"
	}

	"Dyes":{ // Seems to have translated in all languages as *food dyes* Needs to be rechecked in all languages except french and portuguese
		Italian:"Coloranti"
		Russian:"Красители"
		French:"Teintures"
		Romanian:"Coloranți"
		German:"Farbstoffe"
		Dutch:"Verfstoffen"
		Spanish:"Tintes"
		Simplified_Chinese:"染料"
		Portuguese:"Tintas"
	}

	"Gems":{
		Italian:"Pietre preziose"
		Russian:"Драгоценные камни"
		French:"Gemmes"
		Romanian:"Pietre prețioase"
		German:"Edelsteine"
		Dutch:"Edelstenen"
		Spanish:"Gemas"
		Simplified_Chinese:"宝石"
   		Portuguese:"Joias"
	}

	"Silver":{
		Italian:"Argento"
		Russian:"Серебро"
		French:"Argent"
		Romanian:"Argint"
		German:"Silber"
		Dutch:"Zilver"
		Spanish:"Plata"
		Simplified_Chinese:"银"
		Portuguese:"Prata"
	}

	"Incense":{
		Italian:"Incenso"
		Russian:"Благовония"
		French:"Encens"
		Romanian:"Parfumuri"
		German:"Weihrauch"
		Dutch:"Wierook"
		Spanish:"Incienso"
		Simplified_Chinese:"熏香"
		Portuguese:"Incenso"
	}

	"Ivory":{
		Italian:"Avorio"
		Simplified_Chinese:"象牙"
		French:"Ivoire"
	}

	"Silk":{
		Italian:"Seta"
		Russian:"Шёлк"
		French:"Soie"
		Romanian:"Mătase"
		German:"Seide"
		Dutch:"Zijde"
		Spanish:"Seda"
		Simplified_Chinese:"丝绸"
		Portuguese:"Seda"
	}

	"Spices":{
		Italian:"Spezie"
		Russian:"Cпеции"
		French:"Épices"
		Romanian:"Condimente"
		German:"Gewürze"
		Dutch:"Kruiden"
		Spanish:"Especias"
		Simplified_Chinese:"香料"
		Portuguese:"Especiarias"
	}

	"Wine":{
		Italian:"Vino"
		Russian:"Вино"
		French:"Vin"
		Romanian:"Vin"
		German:"Wein"
		Dutch:"Wijn"
		Spanish:"Vino"
		Simplified_Chinese:"红酒"
		Portuguese:"Vinho"
	}

	"Sugar":{
		Italian:"Zucchero"
		Russian:"Сахар"
		French:"Sucre"
		Romanian:"Zahăr"
		German:"Zucker"
		Dutch:"Suiker"
		Spanish:"Azúcar"
		Simplified_Chinese:"蔗糖"
		Portuguese:"Açucar"
	}

	"Marble":{
		Italian:"Marmo"
		Russian:"Мрамор"
		French:"Marbre"
		Romanian:"Marmură"
		German:"Marmor"
		Dutch:"Marmer"
		Spanish:"Mármol"
		Simplified_Chinese:"大理石"
		Portuguese:"Mármore"
	}

	"Pearls":{
		Italian:"Perle"
		Russian:"Жемчуг"
		French:"Perles"
		Romanian:"Perle"
		German:"Perlen"
		Dutch:"Parels"
		Spanish:"Perlas"
		Simplified_Chinese:"珍珠"
		Portuguese:"Pérolas"
	}

	"Whales":{
		Italian:"Balene"
		Russian:"Киты"
		French:"Baleines"
		Romanian:"Balene"
		German:"Wale"
		Dutch:"Walvissen"
		Spanish:"Ballenas"
		Simplified_Chinese:"鲸鱼"
		Portuguese:"Baleias"
	}

	"Copper":{
		Italian:"Rame"
		Russian:"медь"
		French:"Cuivre"
		Romanian:"Cupru"
		German:"Kupfer"
		Dutch:"Koperen"
		Spanish:"Cobre"
		Simplified_Chinese:"赤铜"
		Portuguese:"Cobre"
	}

	"Cocoa":{
		Italian:"Cacao"
		Russian:"какао"
		French:"Cacao"
		Romanian:"Cacao"
		German:"Kakao"
		Dutch:"Cacao"
		Spanish:"Cacao"
		Simplified_Chinese:"可可"
		Portuguese:"Cacau"
	}

	"Crab":{
		Italian:"Granchi"
		Russian:"Крабы"
		French:"Crabe"
		Romanian:"Crabi"
		German:"Crabs"
		Dutch:"Krabben"
		Spanish:"Cangrejos"
		Simplified_Chinese:"螃蟹"
		Portuguese:"Caranguejos"
	}

	"Citrus":{
		Italian:"Agrumi"
		Russian:"цитрусовый"
		French:"Agrumes"
		Romanian:"Citrus"
		German:"Zitrusgewächs"
		Dutch:"Citrus"
		Spanish:"Cítricos"
		Simplified_Chinese:"柑橘"
		Portuguese:"Cítrico"
	}

	"Truffles":{
		Italian:"Tartufi"
		Russian:"Трюфели"
		French:"Truffe"
		Romanian:"Trufe"
		German:"Trüffel"
		Dutch:"Truffles"
		Spanish:"Trufas"
		Simplified_Chinese:"松露"
		Portuguese:"Trufas"
	}
	
///////// Tile improvements
	
	"Farm":{
		Italian:"Fattoria"
		Russian:"Ферма"
		French:"Ferme"
		Romanian:"Fermă"
		German:"Farm"
		Dutch:"Boerderij"
		Spanish:"Granja"
		Simplified_Chinese:"农场"
		Portuguese:"Fazenda"
	}

	"Lumber mill":{
		Italian:"Segheria"
		Russian:"Лесопилка"
		French:"Scierie"
		Romanian:"Fabrică de cherestea"
		German:"Sägewerk"
		Dutch:"Houtzagerij"
		Spanish:"Serrería"
		Simplified_Chinese:"锯木场"
		Portuguese:"Serralheria"
	}

	"Mine":{
		Italian:"Miniera"
		Russian:"Шахта"
		French:"Mine"
		Romanian:"Mină"
		German:"Mine"
		Dutch:"Mijn"
		Spanish:"Mina"
		Simplified_Chinese:"矿井"
		Portuguese:"Mina"
	}

	"Trading post":{
		Italian:"Base commerciale"
		Russian:"Торговый пост"
		French:"Comptoire commercial"
		Romanian:"Punct comercial"
		German:"Handelsposten"
		Dutch:"Handelspost"
		Spanish:"Puesto comercial"
		Simplified_Chinese:"贸易站"
		Portuguese:"Posto de comércio"
	}

	"Camp":{
		Italian:"Campo"
		Russian:"Лагерь"
		French:"Campement"
		Romanian:"Tabără"
		German:"Lager"
		Dutch:"Kamp"
		Spanish:"Campamento"
		Simplified_Chinese:"猎场"
		Portuguese:"Campo"
	}
	"Oil well":{
		Italian:"Pozzo di petrolio"
		Russian:"Нефтяная скважина"
		French:"Puit de pétrole"
		Romanian:"Sondă de petrol"
		German:"Ölbohrloch"
		Dutch:"Oliebron"
		Spanish:"Pozo petrolífero"
		Simplified_Chinese:"油井"
		Portuguese:"Poço de petróleo"
	}
	"Pasture":{
		Italian:"Pascolo"
		Russian:"Выгон"
		French:"Pâturage"
		Romanian:"Păşune"
		German:"Weide"
		Dutch:"Weide"
		Spanish:"Pastizal"
		Simplified_Chinese:"牧场"
		Portuguese:"Pasto"
	}
	"Plantation":{
		Italian:"Piantagione"
		Russian:"Плантация"
		French:"Plantation"
		Romanian:"Plantaţie"
		German:"Plantage"
		Dutch:"Plantage"
		Spanish:"Plantación"
		Simplified_Chinese:"种植园"
		Portuguese:"Plantação"
	}
	"Quarry":{
		Italian:"Cava"
		Russian:"Карьер"
		French:"Carrière"
		Romanian:"Carieră"
		German:"Steinbruch"
		Dutch:"Steengroeve"
		Spanish:"Cantera"
		Simplified_Chinese:"采石场"
		Portuguese:"Pedreira"
	}
	"Fishing Boats":{
		Italian:"Chiatta"
		Spanish:"Barcos pesqueros"
		Italian:"Peschereccio"
		French: "Bateaux de pêche"
		Romanian:"Bărci de pescuit"
		Simplified_Chinese:"渔船"
		Portuguese:"Barcos de pesca"
		German:"Fischerboote"
	}
	
	"Road":{
		Italian:"Strada"
		Russian:"Дорога"
		French:"Route"
		Romanian:"Drum"
		German:"Straße"
		Dutch:"Weg"
		Spanish:"Carretera"
		Simplified_Chinese:"道路"
		Portuguese:"Estrada"
	}

	"Remove Road":{
		Italian:"Rimuovi Strada"
		Simplified_Chinese:"拆毁道路"
		French:"Retirer la route"
	}

	"Railroad":{
		Italian:"Ferrovia"
		Russian:"Железная дорога"
		French:"Chemin de fer"
		Romanian:"Cale ferată"
		German:"Schienen"
		Dutch:"Spoorweg"
		Spanish:"Línea de ferrocarril"
		Simplified_Chinese:"铁路"
		Portuguese:"Estrada de ferro"
	}

	"Remove Railroad":{
		Italian:"Rimuovi Ferrovia"
		Simplified_Chinese:"拆除铁路"
		French:"Retirer les rails"
	}

	"Remove Forest":{
		Italian:"Rimuovi foresta"
		Russian:"Вырубить лес"
		French: "Couper la forêt"
		Romanian:"Defrișează pădurea"
		Spanish:"Quitar bosque"
		Simplified_Chinese:"砍伐森林"
		Portuguese:"Cortar floresta"
		German:"Wald abholzen"
	}

	"Remove Jungle":{
		Italian:"Rimuovi giungla"
		Russian:"Вырубить джунгли"
		French: "Défricher la jungle"
		Romanian:"Defrișează jungla"
		Spanish:"Quitar selva"
		Simplified_Chinese:"砍伐丛林"
		Portuguese:"Cortar selva"
		German:"Dschungel abholzen"
	}

	"Remove Marsh":{
		Italian:"Bonifica palude"
		Russian:"Осушить болото"
		French:"Assécher le marais"
		Romanian:"Asanează mlaștina"
		Spanish:"Quitar pantano"
		Simplified_Chinese:"移除沼泽"
		Portuguese:"Drenar pântano"
		German:"Moor trockenlegen"
	}
	
	"Ancient ruins":{
		Italian:"Antiche rovine"
		Romanian:"Ruine străvechi"
		Spanish:"Ruinas Antiguas"
		Simplified_Chinese:"远古遗迹"
		German:"Altertümliche Ruinen"
		French:"Anciennes ruines"
		Russian:"Древние руины"
		Portuguese:"Ruínas antigas"
		Dutch:"Oude ruïnes"
	}
	
	"City ruins":{
		Italian:"Rovine cittadine"
		Romanian:"Oraș în ruină"
		Spanish:"Ciudad en ruinas"
		Simplified_Chinese:"城市遗址"
		German:"Stadtruinen"
		French:"Ruines"
		Russian:"Руины города"
		Portuguese:"Ruínas da Cidade"
		Dutch:"Ruïnes van de stad"
	}
	
///////// Great Unit improvements

	"Academy":{
		Italian:"Accademia"
		Russian:"Академия"
		French:"Académie"
		Romanian:"Academie"
		German:"Akademie"
		Dutch:"Academie"
		Spanish:"Academia"
		Simplified_Chinese:"学院"
		Portuguese:"Academia"
	}

	"Landmark":{
		Italian:"Punto di riferimento"
		Russian:"Достопримечательность"
		French:"Monument culturel" //more accurate than "point de repère"
		Romanian:"Reper"
		//as it is more of a cultural building this makes sense
		German:"Sehenswürdigkeit" 
		Dutch:"Mijlpaal"
		Spanish:"Edificio emblemático"
		Simplified_Chinese:"风景地标"
		Portuguese:"Edificio emblemático"
	}

	"Manufactory":{
		Italian:"Fabbrica"
		Russian:"Завод"
		French:"Manufacture"
		Romanian:"Fabrică"
		German:"Fabrik"
		Dutch:"Fabriek"
		Spanish:"Fábrica"
		Simplified_Chinese:"制造中心"
		Portuguese:"Fábrica"
	}

	"Customs house":{
		Italian:"Dogana"
		Russian:"Таможня"
		French:"Douanes"
		Romanian:"Punct vamal"
		German:"Zollamt"
		Dutch:"Douanekantoor"
		Spanish:"Aduana"
		Simplified_Chinese:"海关"
		Portuguese:"Alfândega"
	}
	
///////// Technologies (Ancient Era)
	
	"Agriculture":{
		Italian:"Agricoltura"
		Russian:"Земледелие"
		French:"Agriculture"
		Romanian:"Agricultură"
		Dutch:"Agricultuur"
		Spanish:"Agricultura"
		Simplified_Chinese:"农业"
		Portuguese:"Agricultura"
		German:"Landwirtschaft"
	}
	
	"Pottery":{
		Italian:"Ceramica"
		Russian:"Гончарное дело"
		French:"Poterie"
		Romanian:"Ceramică"
		German:"Töpferkunst"
		Dutch:"Aardwerk"
		Spanish:"Cerámica"
		Simplified_Chinese:"制陶"
		Portuguese:"Cerâmica"
	}

	"Animal Husbandry":{
		Italian:"Allevamento di animali"
		Russian:"Животноводство"
		French:"Élevage"
		Romanian:"Creșterea animalelor"
		German:"Tierhaltung"
		Dutch:"Veeteelt"
		Spanish:"Ganadería"
		Simplified_Chinese:"家畜驯养"
		Portuguese:"Pecuária"
	}

	"Archery":{
		Italian:"Tiro con l'arco"
		Russian:"Стрельба из лука"
		French:"Tir à l'arc"
		Romanian:"Tir cu arcul"
		German:"Bogenschießen" //current grammar
		Dutch:"Boogschieten"
		Spanish:"Tiro con arco"
		Simplified_Chinese:"弓箭"
		Portuguese:"Arquearia"
	}

	"Mining":{
		Italian:"Estrazione mineraria"
		Russian:"Добыча руды"
		French:"Exploitation minière"
		Romanian:"Exploatare minieră"
		German:"Bergbau"
		Dutch:"Mijnbouw"
		Spanish:"Minería"
		Simplified_Chinese:"采矿"
		Portuguese:"Mineração"
	}

	"Sailing":{
		Italian:"Vela"
		Russian:"Мореходство"
		French:"Navigation à voile"
		Romanian:"Navigație"
		German:"Segeln"
		Dutch:"Zeilen"
		Spanish:"Náutica"
		Simplified_Chinese:"帆船"
		Portuguese:"Navegação"
	}

	"Calendar":{
		Italian:"Calendario"
		Russian:"Календарь"
		French:"Calendrier"
		Romanian:"Calendar"
		German:"Kalender"
		Dutch:"Kalender"
		Spanish:"Calendario"
		Simplified_Chinese:"历法"
		Portuguese:"Calendário"
	}

	"Writing":{
		Italian:"Scrittura"
		Russian:"Письменность"
		French:"L'écriture"
		Romanian:"Scriere"
		German:"Schrift"
		Dutch:"Schrift"
		Spanish:"Escritura"
		Simplified_Chinese:"文字"
		Portuguese:"Literatura"
	}

	"Trapping":{
		Italian:"Trappole per animali"
		Russian:"Охота"
		French:"Piège" //official translate
		Romanian:"Vânătoare"
		German:"Fallenstellen"
		Dutch:"Valstrikken"
		Spanish:"Caza"
		Simplified_Chinese:"捕猎"
		Portuguese:"Caça"
	}

	"The Wheel":{
		Italian:"Ruota"
		Russian:"Колесо"
		French:"La roue"
		Romanian:"Roata"
		German:"Das Rad"
		Dutch:"Het Wiel"
		Spanish:"La rueda"
		Simplified_Chinese:"轮子"
		Portuguese:"A roda"
	}

	"Masonry":{
		Italian:"Muratura"
		Russian:"Каменная кладка"
		French:"Maçonnerie"
		Romanian:"Zidărie"
		German:"Maurerei"
		Dutch:"Metselkunst"
		Spanish:"Albañilería"
		Simplified_Chinese:"石工术"
		Portuguese:"Alvenaria"
	}

	"Bronze Working":{
		Italian:"Lavorazione del bronzo"
		Russian:"Обработка бронзы"
		French:"Travail du bronze"
		Romanian:"Prelucrarea bronzului"
		German:"Bronze Bearbeitung"
		Dutch:"Brons Bewerking"
		Spanish:"Trabajo del bronce"
		Simplified_Chinese:"青铜器"
		Portuguese:"Trabalha com Bronze"
	}
	
///////// Technologies (Classical Era)
	
	"Optics":{
		Italian:"Ottica"
		Russian:"Оптика"
		French:"Optique"
		Romanian:"Optică"
		German:"Optik"
		Dutch:"Optica"
		Spanish:"Óptica"
		Simplified_Chinese:"光学"
		Portuguese:"Óptica"
	}

	"Horseback Riding":{
		Italian:"Equitazione"
		Russian:"Верховая езда"
		French:"Équitation"
		Romanian:"Călărie"
		German:"Reiten"
		Dutch:"Paardrijden"
		Spanish:"Equitación"
		Simplified_Chinese:"骑术"
		Portuguese:"Montaria"
	}

	"Mathematics":{
		Italian:"Matematica"
		Russian:"Математика"
		French:"Mathématiques"
		Romanian:"Matematică"
		German:"Mathematik"
		Dutch:"Wiskunde"
		Spanish:"Matemáticas"
		Simplified_Chinese:"数学"
		Portuguese:"Matemáticas"
	}

	"Construction":{
		Italian:"Costruzione"
		Russian:"Металлоконструкции"
		French:"Construction"
		Romanian:"Arhitectură"
		German:"Baukunst"
		Dutch:"Bouwkunde"
		Spanish:"Construcción"
		Simplified_Chinese:"建筑构造学"
		Portuguese:"Construção"
	}
    
	"Philosophy":{
		Italian:"Filosofia"
		Russian:"Философия"
		French:"Philosophie"
		Romanian:"Filozofie"
		German:"Philosophie"
		Dutch:"Filosofie"
		Spanish:"Filosofía"
		Simplified_Chinese:"哲学"
		Portuguese:"Filosofia"
	}

	"Currency":{
		Italian:"Valuta"
		Russian:"Деньги"
		French:"Monnaie"
		Romanian:"Monedă"
		German:"Geld"
		Dutch:"Geld"
		Spanish:"Moneda"
		Simplified_Chinese:"货币制度"
		Portuguese:"Moeda"
	}

	"Engineering":{
		Italian:"Ingegneria"
		Russian:"Инженерное дело"
		French:"Ingénierie"
		Romanian:"Inginerie"
		German:"Ingenieurwesen"
		Dutch:"Ingenieurswezen"
		Spanish:"Ingeniería"
		Simplified_Chinese:"工程学"
		Portuguese:"Engenharia"
	}

	"Iron Working":{
		Italian:"Lavorazione del ferro"
		Russian:"Обработка железа"
		French:"Travail du fer"
		Romanian:"Prelucrarea fierului"
		German:"Eisen Bearbeitung"
		Dutch:"Ijzer Bewerking"
		Spanish:"Trabajo del hierro"
		Simplified_Chinese:"铁器"
		Portuguese:"Trabalho com ferro"
	}
	
/////////   Technologies (Medieval Era)
	
	"Theology":{
		Italian:"Teologia"
		Russian:"Богословие"
		French:"Théologie"
		Romanian:"Teologie"
		German:"Theologie"
		Dutch:"Theologie"
		Spanish:"Teología"
		Simplified_Chinese:"神学"
		Portuguese:"Teologia"
	}

	"Civil Service":{
		Italian:"Pubblica amministrazione"
		Russian:"Госслужба"
		French:"Administration" //official translate, but not very accurate
		Romanian:"Servicii civile"
		German:"Zivildienst"
		Dutch:"Overheidsdienst"
		Spanish:"Servicio civil"
		Simplified_Chinese:"文官制度"
		Portuguese:"Serviço cívil"
	}

	"Enables Open Borders agreements":{
		Italian:"Consente accordi su Diritti di Passaggio"
		Simplified_Chinese:"允许签订开放边境协定"
		French:"Permet l'accord des frontières ouvertes"
	}
	
	"Guilds":{
		Italian:"Gilde"
		Russian:"Гильдии"
		French:"Guildes"
		Romanian:"Bresle"
		Dutch:"Gildes"
		Spanish:"Gremios"
		Simplified_Chinese:"行会"
		Portuguese:"Guildas"
		German:"Gilden"
	}

	"Physics":{
		Italian:"Fisica"
		Russian:"Физика"
		French:"Physique"
		Romanian:"Fizică"
		German:"Physik"
		Dutch:"Fysica"
		Spanish:"Física"
		Simplified_Chinese:"物理学"
		Portuguese:"Física"
	}

	"Metal Casting":{
		Italian:"Fusione del metallo"
		Russian:"Литье"
		French:"Moulage" //official translate
		Romanian:"Turnarea metalului"
		German:"Metallguss"
		Dutch:"Metaal gieten"
		Spanish:"Fundición"
		Simplified_Chinese:"金属铸造"
		Portuguese:"Fundição"
	}

	"Steel":{
		Italian:"Acciaio"
		Russian:"Сталеварение"
		French:"Acier"
		Romanian:"Oţel"
		Dutch:"Staal"
		Spanish:"Acero"
		Simplified_Chinese:"炼钢"
		Portuguese:"Aço"
		German:"Stahl"
	}

	"Compass":{
		Italian:"Bussola"
		Russian:"Компас"
		French:"Boussole"
		Romanian:"Busolă"
		German:"Kompass"
		Dutch:"Kompas"
		Spanish:"Brújula"
		Simplified_Chinese:"罗盘"
		Portuguese:"Bússola"
	}

	"Education":{
		Italian:"Educazione"
		Russian:"Образование"
		French:"Éducation"
		Romanian:"Educaţie"
		German:"Bildung"
		Dutch:"Educatie"
		Spanish:"Educación"
		Simplified_Chinese:"教育学"
		Portuguese:"Educação"
	}

	"Chivalry":{
		Italian:"Codice cavalleresco"
		Russian:"Рыцарство"
		French:"Chevalerie"
		Romanian:"Cavalerie"
		German:"Ritterlichkeit"
		Dutch:"Ridderlijkheid"
		Spanish:"Caballería"
		Simplified_Chinese:"骑士制度"
		Portuguese:"Cavalheirismo"
	}

	"Machinery":{
		Italian:"Meccanica"
		Russian:"Машиностроение"
		French:"Mécanique"
		Romanian:"Instalații mecanice"
		German:"Maschienenbau"
		Dutch:"Machinebouw"
		Spanish:"Mecánica"
		Simplified_Chinese:"机械"
		Portuguese:"Maquinária"
	}
	
///////// Technologies (Renaissance Era)
	
	"Astronomy":{
		Italian:"Astronomia"
		Russian:"Астрономия"
		French:"Astronomie"
		Romanian:"Astronomie"
		German:"Astronomie"
		Dutch:"Astronomie"
		Spanish:"Astronomía"
		Simplified_Chinese:"天文学"
		Portuguese:"Astronomia"
	}

	"Acoustics":{
		Italian:"Acustica"
		Russian:"Акустика"
		French:"Acoustique"
		Romanian:"Acustică"
		German:"Akustik"
		Dutch:"Akoestiek"
		Spanish:"Acústica"
		Simplified_Chinese:"声学"
		Portuguese:"Acústica"
	}

	"Banking":{
		Italian:"Sistema bancario"
		Russian:"Банковское дело"
		French:"Banques"
		Romanian:"Bănci"
		German:"Bankwesen"
		Dutch:"Bank"
		Spanish:"Banca"
		Simplified_Chinese:"银行业"
		Portuguese:"Sistema bancário"
	}

	"Printing Press":{
		Italian:"Tipografia"
		Russian:"Печатный пресс"
		French:"Imprimerie"
		Romanian:"Presă de tipar"
		German:"Druckpresse"
		Dutch:"Drukpers"
		Spanish:"Imprenta"
		Simplified_Chinese:"印刷机"
		Portuguese:"Impressora"
	}

	"Gunpowder":{
		Italian:"Polvere da sparo"
		Russian:"Порох"
		French:"Poudre à canon"
		Romanian:"Praf de puşcă"
		Dutch:"Buskruid"
		Spanish:"Pólvora"
		Simplified_Chinese:"火药"
		Portuguese:"Pólvora"
		German:"Schießpulver"
	}

	"Navigation":{
		Italian:"Navigazione"
		Russian:"Навигация"
		French:"La navigation"
		Romanian:"Navigație"
		German:"Navigation"
		Dutch:"Navigatie"
		Spanish:"Navegación"
		Simplified_Chinese:"航海术"
		Portuguese:"Navegação"
	}

	"Architecture":{
		Italian:"Architettura"
		Russian:"Архитектура"
		French:"Architecture"
		Romanian:"Arhitectură"
		German:"Die Architektur"
		Dutch:"Architectuur"
		Spanish:"Arquitectura"
		Simplified_Chinese:"建筑设计学"
		Portuguese:"Arquitetura"
	}

	"Archaeology":{ // Shouldn't it be in Industrial Age?
		Italian:"Archeologia" 
		Russian:"Aрхеология"
		French:"Archéologie"
		Romanian:"Arheologie"
		German:"Archäologie"
		Dutch:"Archeologie"
		Spanish:"Arqueología"
		Simplified_Chinese:"考古学"
		Portuguese:"Arqueologia"
	}

	"Economics":{
		Italian:"Economia"
		Russian:"Экономика"
		French:"Sciences économiques" //official translate
		Romanian:"Economie"
		German:"Ökonomie"
		Dutch:"Economie"
		Spanish:"Economía"
		Simplified_Chinese:"经济学"
		Portuguese:"Economia"
	}
	
	"Metallurgy":{
		Italian:"Metallurgia"
		Russian:"Металлургия"
		French:"Métallurgie"
		Romanian:"Metalurgie"
		Dutch:"Metaalkunde"
		Spanish:"Metalurgia"
		Simplified_Chinese:"冶金学"
		Portuguese:"Metalurgia"
		German:"Metallhüttenkunde"
	}
	
	"Chemistry":{
		Italian:"Chimica"
		Russian:"Химия"
		French:"Chimie"
		Romanian:"Chimie"
		German:"Chemie"
		Dutch:"Chemie"
		Spanish:"Química"
		Simplified_Chinese:"化学"
		Portuguese:"Química"
	}
	
///////// Technologies (Industrial Era) - as of now the tech tree itself is incomplete, more will probably be added later
	
	"Scientific Theory":{
		Italian:"Teoria scientifica"
		Russian:"Научная теория"
		French:"Théorie scientifique"
		Romanian:"Teorie științifică"
		German:"Wissenschaftliche Theorie"
		Dutch:"Wetenschappelijke Theorie"
		Spanish:"Teoría científica"
		Simplified_Chinese:"科学理论"
		Portuguese:"Teoria científica"
	}
	
	"Industrialization":{
		Italian:"Industrializzazione"
		Russian:"Индустриализация"
		French:"Industrialisation"
		Romanian:"Industrializare"
		Dutch:"Industrialisatie"
		Spanish:"Industrialización"
		Simplified_Chinese:"工业化"
		Portuguese:"Industrialização"
		German:"Industrialisierung"
	}

	"Rifling":{
		Italian:"Rigatura delle canne"
		Russian:"Нарезные стволы"
		French:"Fusil"
		Romanian:"Ghintuire"
		Dutch:"Gedraaide loop"
		Spanish:"Estriado"
		Simplified_Chinese:"膛线"
		German:"Gewehrkugeldrall"
		// Portuguese translation not sure
	}

	"Military Science":{
		Italian:"Scienza militare"
		Russian:"Военная наука"
		French:"Science militaire"
		Romanian:"Știință militară"
		Dutch:"Militaire Wetenschap"
		Spanish:"Ciencia militar"
		Simplified_Chinese:"军事科学"
		Portuguese:"Ciência militar"
		German:"Militärwissenschaft"
	}

	"Fertilizer":{
		Italian:"Fertilizzanti"
		Russian:"Yдобрения"
		French:"Engrais"
		Romanian:"Fertilizatori"
		German:"Dünger"
		Dutch:"Mest"
		Spanish:"Fertilizante"
		Simplified_Chinese:"化肥"
		Portuguese:"Fertilizante"
	}

	"Biology":{
		Italian:"Biologia"
		Russian:"Биология"
		French:"Biologie"
		Romanian:"Biologie"
		German:"Biologie"
		Dutch:"Biologie"
		Spanish:"Biología"
		Simplified_Chinese:"生物学"
		Portuguese:"Biologia"
	}

	"Electricity":{
		Italian:"Elettricità"
		Russian:"Электричество"
		French:"Électricité"
		Romanian:"Electricitate"
		German:"Elektrizität"
		Dutch:"Elektriciteit"
		Spanish:"Electricidad"
		Simplified_Chinese:"电学"
		Portuguese:"Eletricidade"
	}

	"Steam Power":{
		Italian:"Energia a vapore"
		Russian:"Паровой двигатель"
		French:"Moteur à vapeur"
		Romanian:"Puterea aburului"
		German:"Dampfkraft"
		Dutch:"Stoomkracht"
		Spanish:"Energía de vapor"
		Simplified_Chinese:"蒸汽机"
		Portuguese:"Energia a vapor"
	}
	
	"Dynamite":{
		Italian:"Dinamite"
		Russian:"Динамит"
		French:"Dynamite"
		Romanian:"Dinamită"
		Dutch:"Dynamiet"
		Spanish:"Dinamita"
		Simplified_Chinese:"炸药"
		Portuguese:"Dinamite"
		German:"Dynamit"
	}
	
///////// Technologies (Modern Era)
	
	"Refrigeration":{
		Italian:"Refrigerazione"
		Russian:"Криогеника"
		French:"Réfrigération"
		Romanian:"Refrigerare"
		German:"Kühlung"
		Dutch:"Koeling"
		Spanish:"Refrigeración"
		Simplified_Chinese:"制冷"
		Portuguese:"Refrigeração"
	}

	"Replaceable Parts":{
		Italian:"Pezzi indipendenti"
		Romanian:"Piese de schimb"
		Spanish:"Produccion En Serie"
		Simplified_Chinese:"可更换部件"
		Portuguese:"Partes substituiveís"
		German:"Ersetzbare Teile"
		French:"Pièces de rechange"
		Russian:"Сменные части"
	}
    
	"Radio":{
		Italian:"Radio"
		Russian:"Радио"
		French:"Radio"
		Romanian:"Radio"
		German:"Radio"
		Dutch:"Radio"
		Spanish:"Radio"
		Simplified_Chinese:"无线电"
		Portuguese:"Rádio"
	}

	"Combustion":{
		Italian:"Combustione"
		Russian:"Двигатель ВС"
		French:"Combustion"
		Romanian:"Ardere"
		German:"Verbrennung"
		Dutch:"Verbranding"
		Spanish:"Combustión"
		Simplified_Chinese:"内燃机"
		Portuguese:"Combustão"
	}

	"Plastics":{
		Italian:"Plastica"
		Russian:"Пластмассы"
		French:"Matières plastiques"
		Romanian:"Materiale plastice"
		German:"Plastik"
		Dutch:"Plastic"
		Spanish:"Plástico"
		Simplified_Chinese:"塑料"
		Portuguese:"Plásticos"
	}

	"Electronics":{
		Italian:"Elettronica"
		Russian:"Электроника"
		French:"Électronique"
		Romanian:"Electronică"
		German:"Elektronik"
		Dutch:"Elektronica"
		Spanish:"Electrónica"
		Simplified_Chinese:"电子学"
		Portuguese:"Eletronicos"
	}

	"Ballistics":{
		Italian:"Balistica"
		German:"Ballistik"
		French:"Balistique"
		Spanish:"Balística"
		Russian:"баллистика"
		Portuguese:"Balística"
		Romanian:"Balistică"
		Simplified_Chinese:"弹道学"
	}

	"Mass Media":{
		Italian:"Mass media"
		Russian:"СМИ"
		French:"Médias de masse"
		Romanian:"Mass media"
		German:"Massenmedien"
		Dutch:"Massa Media"
		Spanish:"Medios de comunicación"
		Simplified_Chinese:"大众传媒"
		Portuguese:"Mídia de massa"
	}

	"Flight":{
		Italian:"Volo"
		Russian:"Авиация"
		French:"Aviation"
		Romanian:"Aviație"
		German:"Flug"
		Dutch:"Vlucht"
		Spanish:"Vuelo"
		Simplified_Chinese:"航空"
		Portuguese:"Vôo"
	}
	
///////// Technologies (Information Era)
	
	"Pharmaceuticals":{
		Italian:"Farmaceutica"
		Russian:"Пенициллин"
		French:"Médicaments"
		Romanian:"Produse farmaceutice"
		German:"Arzneimittel"
		Dutch:"Farmaceutica"
		Spanish:"Farmacéutica"
		Simplified_Chinese:"制药学"
		Portuguese:"Farmacêuticas"
	}

	"Atomic Theory":{
		Italian:"Teoria atomica"
		Russian:"Атомная Теория"
		French:"Théorie atomique"
		Romanian:"Teoria atomică"
		German:"Atomtheorie"
		Dutch:"Atoom theorie"
		Spanish:"Teoría atómica"
		Simplified_Chinese:"原子理论"
		Portuguese:"Teoria atômica"
	}

	"Computers":{
		Italian:"Computer"
		Russian:"Kомпьютеры"
		French:"Ordinateurs"
		Romanian:"Calculatoare"
		German:"Computer"
		Dutch:"Computers"
		Spanish:"Ordenadores"
		Simplified_Chinese:"电子计算机"
		Portuguese:"Computadores"
	}

	"Combined Arms":{
		Italian:"Armi combinate"
		Russian:"Комбинированные руки"
		French:"Armes combinés"
		German:"Verbundene Waffen"
		Spanish:"Fuerzas combinadas"
		Simplified_Chinese:"协同作战"
	}

	"Nuclear Fission":{
		Italian:"Fissione nucleare"
		Russian:"Расщепление ядра"
		French:"Fission nucléaire"
		Romanian:"Fisiune nucleară"
		German:"Kernspaltung"
		Dutch:"Kernsplijting"
		Spanish:"Fisión nuclear"
		Simplified_Chinese:"核裂变"
		Portuguese:"Fusão núclear"
	}

	"Ecology":{
		Italian:"Ecologia"
		Russian:"Экология"
		French:"Écologie"
		Romanian:"Ecologie"
		German:"Ökologie"
		Dutch:"Ecologie"
		Spanish:"Ecología"
		Simplified_Chinese:"生态学"
		Portuguese:"Ecologia"
	}

	"Robotics":{
		Italian:"Robotica"
		Russian:"Робототехника"
		French:"Robotique"
		Romanian:"Robotică"
		German:"Robotik"
		Dutch:"Robotica"
		Spanish:"Robótica"
		Simplified_Chinese:"机器人学"
		Portuguese:"Robótica"
	}

	"Rocketry":{
		Italian:"Missilistica"
		Russian:"Ракетостроение"
		French:"Fusées" //official translate 
		Romanian:"Rachete"
		German:"Raketentechnik"
		Dutch:"Rakettechniek"
		Spanish:"Cohetería"
		Simplified_Chinese:"火箭"
		Portuguese:"Balística"
	}
	
///////// Technologies (Future Era)

	/*
	"Lasers":{
		Italian:"Laser"
		French:"Lasers"
	}
	*/

	"Nanotechnology":{
		Italian:"Nanotecnologia"
		Russian:"Нанотехнологии"
		French:"Nanotechnologie"
		Romanian:"Nanotehnologie"
		German:"Nanotechnologie"
		Dutch:"Nanotechnologie"
		Spanish:"Nanotecnología"
		Simplified_Chinese:"纳米技术"
		Portuguese:"Nano-tecnologia"
	}

	"Satellites":{
		Italian:"Satelliti"
		Russian:"Спутники"
		French:"Satellites"
		Romanian:"Sateliți"
		German:"Satelliten"
		Dutch:"Satellieten"
		Spanish:"Satélites"
		Simplified_Chinese:"卫星"
		Portuguese:"Satélites"
	}

	"Particle Physics":{
		Italian:"Fisica delle particelle"
		Russian:"Физика элементарных частиц"
		French:"Physique des particules"
		Romanian:"Fizica particulelor"
		German:"Teilchenphysik"
		Dutch:"Deeltjesfysica"
		Spanish:"Física de partículas"
		Simplified_Chinese:"量子物理"
		Portuguese:"Física de particulas"
	}

	"Future Tech":{
		Italian:"Tecnologia futura"
		Russian:"Технология будущчего"
		French:"Technologie future"
		Romanian:"Tehnologia viitorului"
		German:"Zukunftstechnologien"
		Dutch:"Toekomst Technologie"
		Spanish:"Tecnología del futuro"
		Simplified_Chinese:"未来科技"
		Portuguese:"Tecnologia futurista" //means futuristic technology (not sure but i'll say that's right anyway)
	}
	
	"Who knows what the future holds?":{
		Italian:"Chi sa cosa riservano i prossimi anni?"
		Russian:"Кто знает, что ждет в будущем?"
		French:"Qui sait ce que l'avenir réserve?"
		Romanian:"Cine poate ști ce ne rezervă viitorul?"
		Dutch:"Wie weet wat de toekomst inhoud?"
		Spanish:"¿Quién sabe qué nos depara el futuro?"
		Simplified_Chinese:"谁知道未来会怎样?"
		Portuguese:"Quem sabe o que o futuro reserva?"
		German:"Wer weiß was die Zukunft für uns bereithält?"
	}
	
	/*
	"A repeating technology that will increase your score each time it is researched.":{ //Future Tech description
		Italian:"Questa tecnologia si può sempre ricercare; il tuo punteggio aumenterà ogni volta che viene scoperta."
		French:"Une technologie qui augmente le score et qui peut être fait indéfiniment."
		Simplified_Chinese:"一项可以重复研究的科技，每次研究完成时都会增加你的积分"
	}
	*/
	
///////// Tech uniques

	"+10% science and production in all cities":{
		Italian:"+10% Scienza e Produzione in tutte le città"
		Russian:"+10% науки и производства во всех городах"
		Romanian:"+10% știință și producție în toate orașele"
		Spanish:"+10% de ciencia y producción en todas las ciudades"
		Simplified_Chinese:"所有城市+10%的科研和产能产出"
		Portuguese:"+10% de produção de ciência em todas as cidades"
		German:"+10% Wissenschaft und Produktion in allen Städten"
		French:"+10% science et production dans toutes les villes"
	}
	
	"Improves movement speed on roads":{ //Is this a duplicate? It appears 2 items back also. --> I removed the dup.
		Italian:"Migliora la velocità di movimento sulle strade"
		Russian:"Улучшает скорость передвижения по дорогам"
		French:"Améliore la vitesse de déplacement sur les routes"
		Romanian:"Îmbunătățește viteza de deplasare pe drumuri"
		Spanish:"Mejora la velocidad de movimiento en carreteras"
		Simplified_Chinese:"提高道路上的移动速度"
		Portuguese:"Melhora velocidade de movimento em estradas"
		German:"Erhöht die Bewegungsgeschwindigkeit auf Straßen"
	}

	"Enables conversion of city production to science":{
		Italian:"Consente di convertire la Produzione nelle città in Scienza"
		Russian:"Разрешает конверсию производства в науку"
		French:"Permet la conversion de la production des villes en science"
		Romanian:"Permite conversia producției orașului la știință"
		Spanish:"Habilita la conversión de producción a ciencia"
		Simplified_Chinese:"可将城市产能转化为科研"
		Portuguese:"Habilita a conversão de produção das cidades para ciência"
		German:"Erlaubt das Umwandeln von städtischer Produktion in Wissenschaft"
	}

	"Enables conversion of city production to gold":{
		Italian:"Consente di convertire la Produzione nelle città in Oro"
		Russian:"Разрешает конверсию производства в золото"
		French:"Permet la conversion de la production des villes en or"
		Romanian:"Permite conversia producției orașului la aur"
		Spanish:"Habilita la conversión de producción a oro"
		Simplified_Chinese:"可将城市产能转化为金钱"
		Portuguese:"Habilita a conversão da produção das cidades para ouro"
		German:"Erlaubt das Umwandeln von städtischer Produktion in Gold"
	}
	
	"Enables embarkation for land units":{
		Italian:"Permette alle unità terrestri di imbarcarsi e attraversare le caselle acquatiche."
		Romanian:"Permite îmbarcarea unităților terestre"
		Spanish:"Habilita la embarcacion a las unidades de tierra"
		German:"Ermöglicht das Einbooten von Landeinheiten"
		French:"Permet d'embarquer les unités terrestres"
		Russian:"Позволяет посадку для наземных единиц"
		Simplified_Chinese:"陆军单位拥有船运能力"
		Portuguese:"Permite o embarque de unidades terrestres"
	}
	
	"Enables embarked units to enter ocean tiles":{
		Italian:"Permette alle unità di imbarcarsi nelle caselle oceaniche"
		Romanian:"Permite unităților îmbarcate să meargă în celulele ocean"
		Spanish:"Habilita a las unidades embarcadas a entrar en oceanós"
		German:"Erlaubt es eingebooteten Einheiten Ozeanfelder zu überqueren"
		French:"Permet aux unités embarqués de traverser les cases d'océan"
		Russian:"Позволяет отправленным юнитам входить в тайлы океана"
		Simplified_Chinese:"拥有船运能力的单位能够进入海洋"
		Portuguese:"Permite que unidades embarcadas entrem em telhas oceânicas"
	}
	
	"Increases embarked movement +1":{
		Italian:"+1 Movimento per le unità imbarcate"
		Spanish:"+1 a la velocidad de movimiento a las embarcaciones"
		Italian:"+1 movimento delle unità imbarcate"
		French:"Améliore le déplacement embarqué +1"
		Romanian:"Crește mișcarea ambarcațiunilor +1"
		Simplified_Chinese:"陆军单位处于船运状态时的移动力+1"
		Portuguese:"Aumenta movimento enquanto embarcado em +1"
		German:"+1 für Bewegungen eingebooteter Einheiten"
	}
	
///////// Tech Eras
	// In case of foreign languages it becomes gender sensitive words
	//Also in russian "Medieval Era" becomes "Средневековье" or italian for "Renaissance Era" becomes "Rinascimento". So they got a single world to replace 2 english ones
	
    "Ancient era":{
		Italian:"Antichità" //one word translation, as in "Sei entrato in una era, l'Antichità"
		Russian:"Древнейший мир"
		French:"Antiquité"
		Romanian:"Antichitate"
		Dutch:"Oude"
		Spanish:"Edad antigua"
		Simplified_Chinese:"远古时代"
		Portuguese:"Era anciâ"
		German:"Altertum"
	}

	"Classical era":{
		Italian:"Classica"
		Russian:"Античность" //one word translation
		French:"Âge classique" //means nothing in french
		Romanian:"Era clasică"
		Dutch:"Klasieke"
		Spanish:"Edad clásica"
		Simplified_Chinese:"古典时代"
		Portuguese:"Era clássica"
		German:"Klassik"
	}

	"Medieval era":{
		Italian:"Medievale"
		Russian:"Средневековье" //one word translation
		French:"Moyen Âge"
		Romanian:"Evul mediu"
		Dutch:"Middeleeuwse"
		Spanish:"Edad medieval"
		Simplified_Chinese:"中古时代"
		Portuguese:"Era medieval"
		German:"Mittelalter"
	}

	"Renaissance era":{
		Italian:"Rinascimentale"
		Russian:"Новое время" //one word translation
		French:"Renaissance" //one word translation
		Romanian:"Renaştere"
		Dutch:"Renaissance"
		Spanish:"Renacimiento"
		Simplified_Chinese:"启蒙时代"
		Portuguese:"Era da Renascença"
		German:"Renaissance"
	}

	"Industrial era":{
		Italian:"Industriale"
		Russian:"Новейшее время"
		French:"Ère industrielle" //or Révolution Industrielle
		Romanian:"Epoca industrială"
		Dutch:"Industrieele"
		Spanish:"Era industrial"
		Simplified_Chinese:"工业时代"
		Portuguese:"Era industrial"
		German:"Industrielle Revolution"
	}

	"Modern era":{
		Italian:"Moderna"
		Russian:"Современность" //one word translation
		French:"Ère contemporaine"
		Romanian:"Epoca modernă"
		Dutch:"Moderne"
		Spanish:"Edad moderna"
		Simplified_Chinese:"电气时代"
		Portuguese:"Era moderna"
		German:"Moderne"
	}

	"Information era":{
		Italian:"Informatica"     //[newEra] +translation
		Russian:"Информационная эра" //translation+ [newEra]
		French:"Ère médiatique"
		Romanian:"Era informațională"
		Dutch:"Informatie"
		Spanish:"Era de la información"
		Simplified_Chinese:"信息时代"
		Portuguese:"Era informação"
		German:"Informationszeitalter"
	}

	"Future era":{
		Italian:"Futura"
		Russian:"Будущее" //all one word translation
		French:"Ère du futur" 
		Romanian:"Era viitorului"
		Dutch:"Toekomst"
		Spanish:"Era futura"
		Simplified_Chinese:"未来时代"
		Portuguese:"Era futurista" //Futurista means futuristic if you want it replaced just put futura (same as spanish) in its place.
		German:"Ära der Zukunft"
	}
	
///////// Unit types

	"Civilian":{
		Italian:"civile" //Unità civile
		Russian:"Мирный"
		French:"Civile"
		Romanian:"Civil"
		German:"Zivilist"
		Dutch:"Burger"
		Spanish:"Civil"
		Simplified_Chinese:"平民单位"
		Portuguese:"Cidadão"
	}
<<<<<<< HEAD
	"WaterCivilian":{
		Italian:"marittima civile" //Unità marittima civile
=======

	"WaterCivilian":{ // In the file "Uints.json", every unit have the "unitType", i think we should show the "unitType" in wiki,because some units get a bonus attack to other units.
>>>>>>> 5b2ec86b
		Simplified_Chinese:"海上平民单位"
		French:"Civil embarqué"
	}

	"Melee":{
		Italian:"da mischia" //Unità da mischia
		Russian:"Ближний бой"
		French:"Mêlée"
		Romanian:"Luptător de contact"
		German:"Nahkämpfer"
		Dutch:"Melee"
		Spanish:"Cuerpo a cuerpo"
		Simplified_Chinese:"近战单位"
		Portuguese:"Corpo a corpo"
	}

	"WaterMelee":{
		Italian:"marittima da mischia" //Unità marittima da mischia
		Simplified_Chinese:"海军近战单位"
		French:"Navire de combat rapproché"
	}

	"Ranged":{
		Italian:"da tiro" //Unità da tiro
		Russian:"Дальний бой"
		French:"À distance"
		Romanian:"Luptător la distanță"
		German:"Fernkämpfer"
		Dutch:"Afstands"
		Spanish:"A distancia"
		Simplified_Chinese:"远程单位"
		Portuguese:"Ataque a distancia"
	}

	"WaterRanged":{
		Italian:"marittima a distanza" //Unità marittima a distanza
		Simplified_Chinese:"海军远程单位"
		French:"Navire de combat à distance"
	}
<<<<<<< HEAD
	"WaterSubmarine":{
		Italian:"sottomarina" //Unità sottomarina
=======

	"WaterSubmarine":{ //In the file "Uints.json", every unit have the "unitType".This unitType includes submarine and nuclear submarine.
>>>>>>> 5b2ec86b
		Simplified_Chinese:"海军潜艇单位"
		French:"Navires sous-marins"
	}

	"Siege":{
		Italian:"d'assedio" //Unità d'assedio
		Russian:"Осадный"
		French:"Siège" //Unité de siège
		Romanian:"Dispozitiv de asediu"
		German:"Belagerungsmaschiene"
		Dutch:"Belegering"
		Spanish:"Asedio"
		Simplified_Chinese:"攻城单位"
		Portuguese:"Cerco"
	}

	"Mounted":{
		Italian:"a cavallo" //Unità a cavallo
		Russian:"Конный"
		French:"Montée"
		Romanian:"Luptător călare"
		German:"Beritten"
		Dutch:"Bereden"
		Spanish:"Montado"
		Simplified_Chinese:"骑乘单位"
		Portuguese:"Montado(a)"
	}
    
	"Scout":{
		Italian:"d'esplorazione" //Unità d'esplorazione
		Russian:"Разведчик"
		French:"Éclaireur"
		Romanian:"Cercetaș"
		German:"Kundschafter"
		Dutch:"Verkening"
		Spanish:"Explorador"
		Simplified_Chinese:"侦察单位"
		Portuguese:"Explorador"
	}

	"Armor":{
		Italian:"corazzata" //Unità corazzata
		Simplified_Chinese:"装甲单位"
		French:"Blindé"
	}

	"City":{
		Italian:"Città"
		Russian:"Город"
		French:"Ville"
		Romanian:"Oraș"
		German:"Stadt"
		Dutch:"Stad"
		Spanish:"Ciudad"
		Simplified_Chinese:"城市"
		Portuguese:"Cidade"
	}
	
///////// Unit uniques

	"Can build improvements on tiles":{
		Italian:"Può costruire miglioramenti sulle caselle"
		Russian:"Может создавать улучшения на клетках"
		French:"Peut construire des améliorations sur les cases"
		Romanian:"Poate construi îmbunătățiri pe celule"
		German:"Kann Verbesserungen auf Feldern bauen"
		Dutch:"Kan verbeteringen op velden bouwen"
		Spanish:"Puede construir mejoras en casillas"
		Simplified_Chinese:"可以在地块上建造设施"
		Portuguese:"Pode construir melhorias em terrenos"
	}

	"Founds a new city":{
		Italian:"Può fondare una nuova città"
		Russian:"Основывает новый город"
		French:"Fonder une nouvelle ville"
		Romanian:"Fondează un oraș nou"
		German:"Gründet eine neue Stadt"
		Dutch:"Sticht een nieuwe stad"
		Spanish:"Funda una nueva ciudad"
		Simplified_Chinese:"建立一座城市，组建此单位时城市的食物积累停止"
		Portuguese:"Funda uma nova cidade"
	}

	"Ignores terrain cost":{
		Italian:"Ignora i costi di movimento su terreno"
		Russian:"Игнорирует стоимость местности"
		French:"Ignore le coût du terrain"
		Romanian:"Ignoră costul terenului"
		German:"Ignoriert Geländekosten"
		Dutch:"Negeert terreinskosten"
		Spanish:"Ignora el coste del terreno"
		Simplified_Chinese:"所有地形都只消耗1移动力"
		Portuguese:"Ignora custo de movimento em terrennos díficeis"
	}

	"No defensive terrain bonus":{
		Italian:"Nessun bonus difensivo su terreno"
		Russian:"Нет бонуса защиты от ландшафта"
		French:"Aucun bonus de terrain défensif"
		Romanian:"Niciun bonus defensiv de teren"
		German:"Kein geländeabhängiger Verteidigungsbonus"
		Dutch:"Geen defensiefe terreinsbonussen"
		Spanish:"Sin bonus de defensa de terreno"
		Simplified_Chinese:"无地形防御力加成"
		Portuguese:"Nenhum bonus de defesa do terreno"
	}

	"Rough terrain penalty":{
		Italian:"Penalità su terreno accidentato"
		Russian:"Штраф грубой местности"
		French:"Pénalité de terrain difficile"
		Romanian:"Penalizare pentru teren accidentat"
		German:"Im Nachteil auf rauem Gelände"
		Dutch:"Nadeel in ruig terrein"
		Spanish:"Penalización en terreno escabroso"
		Simplified_Chinese:"复杂地形惩罚"
		Portuguese:"Penalidade de terreno díficil"
	}

	"Bonus vs [unitType]":{
		Italian:"Bonus contro unità [unitType]" // es. Bonus contro unità da tiro
		Russian:"Бонус против [unitType]"
		French:"Bonus contre [unitType]"
		Romanian:"Bonus contra [unitType]"
		German:"Im Vorteil gegen [unitType]" // Gender sensitive --> not necessary as we talk about "types" not specific units
		Dutch:"Voordeel tegen [unitType]"
		Spanish:"Bonus contra [unitType]"
		Simplified_Chinese:"对战[unitType]时战斗力加成："
		Portuguese:"Bonus contra [unitType]"
	}

	"Penalty vs [unitType]":{
		Italian:"Malus contro unità [unitType]"
		Russian:"Штраф против [unitType]"
		French:"Pénalité contre [unitType]"
		Romanian:"Penalizare contra [unitType]"
		German:"Im Nachteil gegen [unitType]" // Gender sensitive --> not necessary as we talk about "types" not specific units
		Dutch:"Nadeel tegen [unitType]"
		Spanish:"Penalización contra [unitType]"
		Simplified_Chinese:"对战[unitType]时战斗力减成："
		Portuguese:"Penalização contra [unitType]"
	}

	"Must set up to ranged attack":{
		Italian:"Deve allestirsi per attaccare a distanza"
		Russian:"Необходимо подготовится к дальнобойной атаке"
		French:"Doit être installé pour attaquer à distance"
		Romanian:"Trebuie să fie montat pentru a putea ataca"
		German:"Muss aufgestellt werden um Fernattacken auszuführen"
		Dutch:"Moet opstellen voordat er een aanval op afstand kan worden gemaakt"
		Spanish:"Debe montarse para atacar a distancia"
		Simplified_Chinese:"必须架设才能远程攻击"
		Portuguese:"Prescisa de preparação para atacar a distancia"
	}

	"Can move after attacking":{
		Italian:"Può muoversi dopo aver attaccato"
		Russian:"Может двигаться после атаки"
		French:"Peut se déplacer après avoir attaqué"
		Romanian:"Poate să se deplaseze după ce a atacat"
		German:"Kann sich nach dem Angriff bewegen"
		Dutch:"Kan zich verplaatsen na het aanvallen"
		Spanish:"Puede mover después de atacar"
		Simplified_Chinese:"攻击后可移动"
		Portuguese:"Pode se mover após atacar"
	}

	"Limited Visibility":{
		Italian:"Visibilità limitata"
		Russian:"Ограниченная видимость"
		French:"Visibilité réduite"
		Romanian:"Vizibilitate redusă"
		German:"Begrenzte Sichtweite"
		Dutch:"Gelimiteerd zicht"
		Spanish:"Visibilidad limitada"
		Simplified_Chinese:"视野受限"
		Portuguese:"Visibilidade limitada"
	}

	"Bonus as Attacker 75%":{
		Italian:"75% Bonus in attacco"
		Simplified_Chinese:"主动攻击时+75%战斗力"
		French:"Bonus en tant qu'attaquant +75%"
	}

	"Invisible to others":{
		Italian:"Invisibile per le altre unità"
		Simplified_Chinese:"对其他单位隐形"
		French:"Invisible aux autres" // (unités)
	}

	"Can only attack water":{
		Italian:"Può attaccare solo unità acquatiche"
		Simplified_Chinese:"只能攻击海上目标"
		French:"Ne peut attaquer que les unités marines"
	}

	"Can attack submarines":{
		Italian:"Può attaccare i sottomarini"
		Simplified_Chinese:"能够发现和攻击潜艇单位"
		French:"Peut attaquer les sous-marins"
	}

///////// Old Great Person translations (for reference only)

	"Can start an 8-turn golden age or construct a Landmark (+6 Culture)":{
		Italian:"Può iniziare un'Età dell'Oro di 8 turni o costruire un Punto di riferimento (+6 Cultura)"
		Russian:"Может начать золотой век на 8 ходов или построить памятник (+6 культура)"
		French:"Peut commencer un âge d'or de 8 tours ou construire un monument (+6 Culture)"
		Romanian:"Poate începe o nouă epocă de aur sau construi un monument (Cultura + 6)"
		German:"Kann ein goldenes Zeitalter mit 8 Umdrehungen beginnen oder ein Wahrzeichen erstellen (+6 Kultur)"// German translation not sure
		Dutch:"Kan een gouden periode van acht beurten starten of een oriëntatiepunt bouwen (+6 Cultuur)"// Dutch translation not sure
		Spanish:"Puede comenzar una Edad de Oro de 8 turnos o construir un Edificio Emblemático (+6 cultura)"
		Portuguese:"Pode iniciar uma idade de ouro de 8 voltas ou construir um marco (+6 Cultura)"
		Simplified_Chinese:"开启8回合黄金时代或建造1座文化地标(+6文化)"
	}

	"Can discover a technology, or construct an Academy (+4 Science)" :{
		Italian:"Può scoprire una tecnologia o costruire un'Accademia (+4 Scienza)"
		Russian:"Может открыть технологию или построить Академию (+4 наука)"
		French:"Peut découvrir une technologie, ou construire une Académie (+4 science)"
		Romanian:"Poate să descopere o tehnologie sau să construiască o Academie (știință +4)"
		German:"Kann eine Technologie entdecken, oder eine Akademie (+4 Erforschung) bauen"
		Dutch:"Kan een technologie ontdekken, of een Academie (+4wetenschap) bouwen"
		Spanish:"Puede descubrir una tecnología o construir una Academia (+4 ciencia)"
		Portuguese:"Pode descobrir uma tecnologia ou construir uma academia (+4 Ciência)"
		Simplified_Chinese:"获得一项免费科技或建造1座学院(+4科研)"
	}

	"Can undertake a trade mission, giving a large sum of gold, or construct a Customs House (+4 Gold)":{
		Italian:"Può intraprendere una missione commerciale, dare una grande somma di oro, o costruire una Dogana (+4 Oro)"
		Russian:"Может предпринять торговую миссию, дать большую сумму золота или построить Таможенную палату (+4 золота)"
		French:"Peut entreprendre une mission commerciale, donner une grosse somme d'or, ou construire une maison de douane (+4 pièces d'or)"
		Romanian:"Poate să întreprindă o misiune comercială, să dea o sumă mare de aur sau să construiască o casă vamală (+4 de aur)"
		German:"Kann eine Handelsmission unternehmen, viel Gold geben oder ein Zollamt (+4 Gold) bauen"
		Dutch:"Kan een handelsmissie ondergaan, levert veel goud op, of bouwt een Douanekantoor (+4 goud) bouwen"
		Portuguese:"Pode realizar uma missão comercial, dando uma grande soma de ouro, ou construir uma Alfândega (+4 de Ouro)"
		Spanish:"Puede emprender una misión de comercio que proporciona una gran suma de oro, o construir una Aduana (+4 oro)"
		Simplified_Chinese:"通过开展贸易获得大笔金钱或建造1座海关(+4金)"
	}

	"Can speed up construction of a wonder, or construct a Manufactory (+4 Production)":{
		Italian:"Può velocizzare la costruzione di una meraviglia, o costruire una Manifattura (+4 Produzione)"
		Russian:"Может ускорить строительство чуда или построить Завод (+4 производства)"
		French:"Peut accélérer la construction d'une merveille, ou construire une manufacture (+4 production)"
		Romanian:"Poate accelera construcția unei minune sau poate construi o fabrică (+4 producție)"
		German:"Kann die Bauzeit eines Wunders verkürzen oder eine Fabrik (+4 Produktion) bauen"
		Dutch:"Kan de produtie van een wonder versnellen, of kan een Fabriek (+4 productie) bouwen"
		Spanish:"Puede acelerar la construción de una Maravilla o construir una Fábrica (+4 producción)"
		Portuguese:"Pode acelerar a construção de uma maravilha ou construir um Manufactory (+4 de Produção)"
		Simplified_Chinese:"加快奇观的建造速度或建造1座工厂(+4生产)"
	}
	
	"May create improvements on water resources":{
		Spanish:"Puede crear mejoras en recursos acuaticos"
		Italian:"Può costruire miglioramenti sulle risorse acquatiche"
		French:"Peut créer des améliorations de ressources maritimes"
		Romanian:"Poate crea îmbunătățiri pe resurse acvatice"
		Simplified_Chinese:"可在水域资源建造设施"
		Portuguese:"Pode criar melhorias em recursos aquáticos"
		German:"Kann Verbesserungen auf Wasserfeldern bauen"
		Russian:"Может создать улучшения на водных ресурсах"
	}
	
	"Create [improvementName]":{ // for unit action button - also used for "create fishing boats" and "create oil well"
		Italian:"Costruisci [improvementName]"
		Romanian:"Crează [improvementName]"
		Spanish:"Crear [improvmentName]"
		Simplified_Chinese:"建造[improvementName]"
		German:"[improvementName] anlegen"
		French:"Créer [improvementName]"
		Russian:"Создайте [improvementName]"
		Portuguese:"Crio [improvementName]"
	}
	
	"Can start an 8-turn golden age":{
		Romanian:"Poate începe o eră de aur de 8 runde"
		Spanish:"Comienza una edad dorada por 8 turnos"
		Italian:"Può avviare un'Età dell'Oro di 8 turni"
		French:"Peut commencer un âge d'or de 8 tours"
		Simplified_Chinese:"可以开启8回合黄金时代"
		Portuguese:"Pode criar uma Idade Dourada de 8 turnos"
		German:"Kann ein Goldenes Zeitalter über 8 Runden starten" //I chose to transl. as if Golden Age is a proper name
		Russian:"Может начать золотой век с 8 поворотами"
	}

	"Start Golden Age":{
		Italian:"Avvia un'Età dell'Oro"
		Romanian:"Începe epoca de aur"
		Spanish:"Empezar Edad Dorada"
		Simplified_Chinese:"开启8回合黄金时代"
		German:"Starte Goldenes Zeitalter" //I chose to transl. as if Golden Age is a proper name
		French:"Commencer un âge d'Or"
		Russian:"Начать золотой век"
		Portuguese:"Comece a Idade de Ouro"
	}

	"Bonus for land units in 2 radius 15%" :{
		Italian:"15% Bonus per le unità terrestri nel raggio di 2 caselle"
		Simplified_Chinese:"周围两格地块内的我方所有陆军单位+15%战斗力"
        French:"Bonus de combat +15% pour les unités terrestres dans un rayon de 2 cases"
	}

	// for unit action button
	"Can build improvement: Landmark":{
		Spanish:"Puede construir mejora: Edificio Emblematico"
		Italian:"Può costruire il miglioramento: Punto di riferimento"
		French:"Peut construire l'amélioration suivante: Monument culturel"
		Romanian:"Poate construi îmbunătățire: Reper"
		Simplified_Chinese:"可以建造设施：风景地标"
		Russian:"Можно построить улучшение: ориентир"
		Portuguese:"Pode construir melhoria: ponto de refêrencia"
		German:"Kann Verbesserung errichten: Sehenswürdigkeit"
	}

	"Can discover a technology":{
		Spanish:"Puede descubrir una tecnologia"
		Italian:"Può scoprire una tecnologia"
		French:"Peut découvrir une technologie"
		Romanian:"Poate descoperi o tehnologie"
		Simplified_Chinese:"可以发现1项科技"
		Portuguese:"Pode descobrir uma tecnologia"
		German:"Kann eine Technologie entdecken"
		Russian:"Может открыть для себя технологию"
	}

	"Discover Technology":{
		Romanian:"Descoperă tehnologie"
		Spanish:"Descubrir Tecnologia"
		Simplified_Chinese:"发现科技"
		Italian:"Scopri tecnologia"
		German:"Entdecke Technologie"
		Portuguese:"Descubra a tecnologia"
		Russian:"Откройте для себя технологию"
		French:"Découvrir une technologie"
	}

	// for unit action button
	"Can build improvement: Academy":{
		Spanish:"Puede construir mejora: Academia"
		Italian:"Può costruire il miglioramento: Accademia"
		French:"Peut construire l'amélioration suivante: Académie"
		Romanian:"Poate construi îmbunătățire: Academie"
		Simplified_Chinese:"可以建造设施：学院"
		Portuguese:"Pode construir melhoria: Academia"
		German:"Kann Verbesserung errichten: Akademie"
		Russian:"Можно построить улучшение: Академия"
	}

	"Can undertake a trade mission, giving a large sum of gold":{
		Spanish:"Puede tomar una mision de comercio, generando una gran suma de Oro"
		Italian:"Può compiere missioni commerciali, donando grandi quantità di Oro"
		French:"Peut entreprendre une mission commerciale qui donne une large somme en or"
		Romanian:"Poate iniția o misiune comercială, oferind o sumă considerabilă de aur"
		Simplified_Chinese:"可以开展贸易获得大笔金钱"
		Portuguese:"Pode entrar em uma missão comercial, dando grande quantidades de ouro"
		German:"Kann eine Handelsmission durchführen, die viel Gold einbringt"
		Russian:"Pode realizar uma missão comercial, dando uma grande soma de ouro"
	}

	"Conduct Trade Mission":{
		Italian:"Conduci missione commerciale"
		Romanian:"Dirijează misiunea comercială"
		Spanish:"Tomar mision De Comercio"
		Simplified_Chinese:"开展贸易"
		German:"Handelsmission durchführen"
		French:"Faire une mission commerciale"
		Portuguese:"Realizar missão comercial"
		Russian:"Провести торговую миссию"
	} 

	// for unit action button
	"Your trade mission has earned you [goldGained] gold!":{
		Italian:"La tua missione commerciale ti ha fruttato [goldGained] Oro!"
		Romanian:"Misuiunea comercială ți-a adus [goldGained] aur!"
		Spanish:"¡La mision de comercio ha generado [goldGained] de oro!"
		Simplified_Chinese:"您开展贸易赚了[goldGained]金钱"
		Portuguese:"Sua missão comercial ganhou para voçê [goldGained] ouro!"
		German:"Die Handelsmission hat [goldGained] Gold eingebracht!"
		French:"Votre mission commerciale vous a rapporté [goldGained] ors"
		Russian:"Ваша торговая миссия принесла вам [goldGained] золота!"
	}

	"Can build improvement: Customs house":{
		Spanish:"Puede construir mejora: Aduana"
		Italian:"Può costruire il miglioramento: Dogana"
		French:"Peut construire l'amélioration suivante: Douanes"
		Romanian:"Poate construi îmbunătățire: Punct vamal"
		Simplified_Chinese:"可以建造设施：海关"
		Portuguese:"Pode criar melhoria: Alfândega"
		Russian:"Можно построить улучшение: таможня"
		German:"Kann Verbesserung errichten: Zollhaus"
	}

	"Can speed up construction of a wonder":{
		Spanish:"Puede acelerar la construccion de una maravilla"
		Italian:"Può accelerare la costruzione di una Meraviglia"
		French:"Peut accélérer la construction d'une Merveille"
		Romanian:"Poate accelera construirea unei minuni"
		Simplified_Chinese:"可以加快一座奇观的建造速度"
		Portuguese:"Pode acelerar a construção de uma maravilha"
		German:"Kann die Produktion eines Wunders beschleunigen"
		Russian:"Может ускорить строительство чудо"
	}

	"Hurry Wonder":{
		Italian:"Accellera Meraviglia"
		Romanian:"Grăbește minune"
		Spanish:"Acelerar Maravilla"
		Simplified_Chinese:"加速奇观建造"
		German:"Wunder beschleunigen"
		French:"Accélérer la construction"
		Russian:"Спешите, чудо"
		Portuguese:"Apresse-se Maravilha"
	} 

	"Unbuildable":{
		Italian:"Non costruibile"
		Simplified_Chinese:"不可组建单位"
		French:"Ne peut être construit" // or Inconstruisible but not sure that it's correct 
	}

	// for unit action button
	"Can build improvement: Manufactory":{
		Italian:"Può costruire il miglioramento: Manifattura"
		French:"Peut construire l'amélioration suivante: Manufacture"
		Romanian:"Poate construi îmbunătățire: fabrică"
		Simplified_Chinese:"可以建造设施：制造中心"
		Portuguese:"Pode construir melhoria: Fábrica"
		German:"Kann Verbesserung errichten: Manufaktur"
		Russian:"Можно построить улучшение: мануфактура"
		Spanish:"Se puede construir mejora: Manufactura"
	}
	
	"Cannot enter ocean tiles":{
		Spanish:"No puede entrar al oceanó"
		Italian:"Non può entrare nelle caselle oceaniche"
		French:"Ne peut pas aller sur les tuiles océan"
		Romanian:"Nu poate accesa celule ocean"
		Simplified_Chinese:"不能进入海洋"
		Portuguese:"Não pode entrar o terreno 'oceano' "
		German:"Ozeanfelder können nicht befahren werden"
		Russian:"Не может войти в океанские плитки"
	}

	"Cannot enter ocean tiles until Astronomy":{
		Spanish:"No puede entrar al oceanó hasta investigar astronomia"
		Italian:"Può entrare nell'oceano solo dopo aver scoperto l'Astronomia"
		French:"Ne peut pas aller sur les tuiles océan avant la découverte de l'Astronomie"
		Romanian:"Nu poate accesa celule ocean înainte de descoperirea Astronomiei"
		Simplified_Chinese:"不能进入海洋直到掌握天文学"
		Portuguese:"Não pode entrar o terreno 'oceano' até a pesquisa Astronomia" // if you want you can take away the 'a pesquisa'
		German:"Ozeanfelder können nicht befahren werden bis Astronomie erforscht ist"
		Russian:"Не может войти в океанские плитки до Астрономии"
	}

	"+1 Visibility Range":{
		Spanish:"+1 Al Rango de Visibilidad"
		Italian:"+1 raggio di Visione"
		French:"+1 à la Portée de Vision"
		Romanian:"+1 Rază vizuală"
		Simplified_Chinese:"+1视野"
		Portuguese:"+1 de alcançe ao campo de visão"
		German:"+1 Sichtweite"
		Russian:"+1 Диапазон видимости"
	}

	"Double movement in coast":{
		Spanish:"Doble movimiento en costas"
		Italian:"Doppio movimento sulla costa"
		French:"Double mouvement le long des côtes"
		Romanian:"Deplasare dublă pe țărm"
		Simplified_Chinese:"海滨移动时双倍移动力"
		Portuguese:"Movimento em dobro nas costas"
		German:"Doppelte Bewegungsgeschwindigkeit an der Küste"
		Russian:"Двойное движение на побережье"
	}

	"Indirect Fire":{ // units can fire over forests/hills
		Spanish:"Fuego Indirecto (Puede disparar sobre colinas y bosques)"
		Italian:"Fuoco indiretto (l'unità può sparare oltre le foreste o le colline)"
		French:"Tir indirect"
		Romanian:"Tir cu boltă"
		Simplified_Chinese:"间接射击"
		Portuguese:"Fogo indireto"
		German:"Indirekter Beschuss"
		Russian:"Косвенный огонь"
	}
	
////// Policy picker screen

	"You have entered the [newEra] era!":{
		Italian:"Sei entrato in una nuova era, l'Epoca [newEra]!" //[newEra] not translated in Italian
		Russian:"Вы вошли в эпоху [newEra]!"
		French:"Vous êtes entré dans l'ère [newEra]!"
		Romanian:"Ai intrat în epoca [newEra]!"
		Dutch:"Jij bent in het/de [newEra] aangekomen!" // depends on what era it is 
		Spanish:"¡Has entrado en la [newEra]!"
		Simplified_Chinese:"您已经进入了[newEra]"
		Portuguese:"Voçê entrou na [newEra]!"
		German:"Zeitalter [newEra] ist eingeläutet!"
	}

	"[policyBranch] policy branch unlocked!":{
		Italian:"Ramo sociale [policyBranch] sbloccato!"
		Russian:"Ветвь общественных институтов [policyBranch] разблокирована!"
		French:"Doctrine [policyBranch] déverrouillée!"
		Romanian:"Ramura [policyBranch] deblocată!"
		Dutch:" Het/De [policyBranch] beleid is ontgrendeld!" // depends on what brach it is
		Spanish:"¡Rama política [policyBranch] desbloqueada!"
		Simplified_Chinese:"[policyBranch]政策分支解锁!"
		Portuguese:"[policyBranch] foi desbloqueado(a)"
		German:"[policyBranch] Grundsatzzweig wurde freigeschaltet"
	} // EG Rationalism policy branch unlocked!
	
////// Trade	

	"Trade":{	
		Italian:"Negozia"
		Russian:"Торговля"
		French:"Échanges"
		Romanian:"Comerț"
		Spanish:"Comerciar"
		Simplified_Chinese:"贸易"
		Portuguese:"Comércio"
		German:"Handel"
	}

	"Offer trade":{	
		Italian:"Offerta commerciale"
		Russian:"Предложить обмен"
		French:"Proposer un échange"
		Romanian:"Ofertă comercială"
		Spanish:"Ofrecer intercambio"
		Simplified_Chinese:"提供贸易"
		Portuguese:"Oferecer uma troca comercial" // can get rid of 'comercial' if you so wish
		German:"Handel anbieten"
	}

	"What do you have in mind?":{	
		Italian:"Cos'hai in mente?"
		Russian:"Что вы об этом думаете?"
		French:"À quoi pensez-vous?"
		Romanian:"La ce te gândești?"
		Spanish:"¿Qué tienes en mente?"
		Simplified_Chinese:"你有什么想法?"
		Portuguese:"O que está pensando?"
		German:"Was schwebt Ihnen vor?"
	}

	"Our items":{	
		Italian:"I nostri articoli"
		Russian:"Наши товары"
		French:"Nos articles"
		Romanian:"Articolele noastre"
		Spanish:"Nuestros ítems"
		Simplified_Chinese:"我们的物品"
		Portuguese:"Nossos itens/recursos"
		German:"Unsere Gegenstände"
	}
    
	"Our trade offer":{	
		Italian:"La nostra offerta"
		Russian:"Наше предложение\n  обмена"
		French:"Notre offre d'échange"
		Romanian:"Oferta noastră"
		Spanish:"Nuestra oferta"
		Simplified_Chinese:"我们的贸易提供"
		Portuguese:"Nossa oferta"
		German:"Unser Handelsangebot"
	}

	"[otherCiv]'s trade offer":{
		Italian:"Offerta di [otherCiv]"
		Russian:"Предложение обмена \n цивилизации [otherCiv]"
		French:"L'offre d'échange de [otherCiv]"
		Romanian:"Ofertă de schimb a [otherCiv]"
		Spanish:"Oferta de [otherCiv]"
		Simplified_Chinese:"[otherCiv]的贸易提供"
		Portuguese:"Oferta de [otherCiv]"
		German:"[otherCiv]s Handelsangebot"
	}

	"[otherCiv]'s items":{	
		Italian:"Gli articoli di [otherCiv]"
		Russian:"Товары цивилизации [otherCiv]"
		French:"Les articles de [otherCiv]"
		Romanian:"Articolele de la [otherCiv]"
		Spanish:"Ítems de [otherCiv]"
		Simplified_Chinese:"[otherCiv]的物品"
		Portuguese:"Itens de [otherCiv]"
		German:"[otherCiv]s Gegenstände"
	}

	"Pleasure doing business with you!":{
		Italian:"È un piacere fare affari con te!"
		Russian:"С вами приятно иметь дело!"
		French:"C'est un plaisir de faire des affaires avec vous!"
		Romanian:"Este o plăcere să facem afaceri împreună!"
		Spanish:"¡Un placer hacer negocios contigo!"
		Simplified_Chinese:"很高兴和您做生意!"
		Portuguese:"É um prazer fazer negócios com voçê" // can remove 'É um prazer' as it translates to 'it is as pleasure'
		German:"Angenehm mit Ihnen Geschäfte zu machen!"
	}

	"I think not.":{	
		Italian:"Non ci penso proprio!"
		Russian:"Думаю, нет."
		French:"Je ne crois pas."
		Romanian:"Nu cred."
		Spanish:"Creo que no."
		Simplified_Chinese:"我认为不可行."
		Portuguese:"Eu acho que não"
		German:"Lieber nicht."
	}

	"That is acceptable.":{	
		Italian:"È accettabile."
		Russian:"Это приемлемо."
		French:"C'est acceptable."
		Romanian:"E acceptabil."
		Spanish:"Es aceptable"
		Simplified_Chinese:"这是可以接受的."
		Portuguese:"Isso é aceitavel"
		German:"Das ist akzeptabel."
	}

	"Accept":{	
		Italian:"Accetta"
		Russian:"Принять"
		French:"Accepter"
		Romanian:"Acceptă"
		Spanish:"Aceptar"
		Simplified_Chinese:"同意"
		Portuguese:"Aceitar"
		German:"Annehmen"
	}
	
	"There's nothing on the table":{
		Italian:"Non c'è niente da trattare"
		Russian:"Вы ничего не предложили" //Don't know how to properly translate this one, but i think this will do okay
		French:"Il n'y a rien a échangé" //if it's in case of empty trade it's accurate
		Romanian:"Nu e nimic pe masă"
		Spanish:"¿Estas de broma?"
		Simplified_Chinese:"表格上没有任何物品"
		Portuguese:"Não ha nada a mesa"
		German:"Der Verhandlungstisch ist leer"
	}

	"Peace treaty":{
		Italian:"Trattato di pace"
		Russian:"Мирный договор"
		French:"Traité de paix"
		Romanian:"Tratat de pace"
		Spanish:"Tratado de paz"
		Simplified_Chinese:"和平条约"
		Portuguese:"Tratado de paz"
		German:"Friedensabkommen"
	}

	"Agreements":{
		Italian:"Accordi"
		Simplified_Chinese:"协定"
		French:"Accords"
	}

	"Open Borders":{
		Italian:"Diritto di passaggio"
		Simplified_Chinese:"开放边境"
		French:"Frontières ouvertes"
	}

	"Gold per turn":{
		Italian:"Oro per turno"
		Russian:"Золота за ход"
		French:"Or par tour"
		Romanian:"Aur per rundă"
		Spanish:"Oro por turno"
		Simplified_Chinese:"每回合得到金钱"
		Portuguese:"Ouro por turno"
		German:"Gold pro Runde"
	}

	"Cities":{ //You misses this translation, said Smashfanful
		Italian:"Città"
		Romanian:"Orase"
		Spanish:"Ciudades"
		Simplified_Chinese:"城市"
		German:"Städte"
		Dutch:"Cities"
		French:"Villes"
		Portuguese:"Cidades"
		Russian:"Города"
	}

	"Technologies":{ //You misses this translation, said Smashfanful
		Italian:"Tecnologie"
		French:"Technologies"
		Simplified_Chinese:"科技"
	}

	"Declarations of war":{ //You misses this translation, said Smashfanful
		Italian:"Dichiarazione di guerra"
		French:"Déclarations de guerre"
		Simplified_Chinese:"宣战"
	}

	"Luxury resources":{
		Italian:"Risorse di lusso" //You misses this translation, said Smashfanful
		French:"Ressources de luxes"
		Simplified_Chinese:"奢侈资源"
	}

	"Strategic resources":{
		Italian:"Risorse strategiche" //You misses this translation, said Smashfanful
		French:"Ressources stratégiques"
		Simplified_Chinese:"战略资源"
	}

	// Civilisations and uniques
	"replaces":{// As in "Camel Archer replaces Knight", "Krepost replaces Barracks"
		Italian:"sostituisce"
		Romanian:"înlocuiește"
		Spanish:"Remplaza"
		Simplified_Chinese:"替代"
		German:"ersetzt"
		French:"remplace"
		Portuguese:"substitui"
		Russian:"заменяет"
	}
	
	"[resourceName] not required":{
		Italian:"Risorsa [resourceName] non richiesta"
		Simplified_Chinese:"不需要[resourceName]"
		French:"[resourceName] non requis"
	}
	
	"National ability":{ // the unique ability that each nation has
		Italian:"Abilità della civiltà"
		Romanian:"Abilitate a națiunii"
		Spanish:"Bonus de nacion"
		German:"Nationalfähigkeit"
		French:"Capacité de la civilisation"
		Portuguese:"Habilidade nacional"
		Russian:"Национальная способность"
		Simplified_Chinese:"国家能力"
	}
	
	"Babylon":{	
		Italian:"Babilonia"
		Russian:"Вавилон"
		French:"Babylone"
		Romanian:"Babilonia"
		Spanish:"Babilonia"
		Simplified_Chinese:"巴比伦"
		Portuguese:"Babilonia"
		German:"Babylonien"
	}

	"Receive free Great Scientist when you discover Writing, Earn Great Scientists 50% faster":{
		Italian:"Ricevi un Grande Scienziato gratuito quando scopri la Scrittura, e ricevi i Grandi scenziati il 50% più in fretta"
		Romanian:"La descoperirea abilității Scriere primești un Mare om de știință gratuit, următorii fiind obținuți cu 50% mai repede"
		German:"Ein kostenloser Großer Wissenschaftler erscheint, wenn Schrift erforscht wurde; Große Wissenschaftler erscheinen 50% häufiger"
		French:"Gagner un scientifique illustre lorsque Ecriture est dévouvert, les scientifiques illustres apparaissent 50% plus vite"
		Portuguese:"Receba gratuitamente o Grande Cientista quando você descobrir Escrevendo, Ganhe Grandes Cientistas 50% mais rápido"
		Russian:"Получите бесплатно великого ученого, когда откроете для себя написание, заработайте великих ученых на 50% быстрее"
		Simplified_Chinese:"发明文字后立即获得一位大科学家，大科学家点数积累速率+50%"
		Spanish:"Reciba un Gran Científico gratis cuando descubra Escribir, Gane Grandes Científicos 50% más rápido"
	}
	
	"Greece":{	
		Italian:"Grecia"
		Russian:"Греция"
		French:"Grèce"
		Romanian:"Grecia"
		Spanish:"Grecia"
		Simplified_Chinese:"希腊"
		Portuguese:"Grécia"
		German:"Griechenland"
	}

	"China":{	
		Italian:"Cina"
		Russian:"Китай"
		French:"Chine"
		Romanian:"China"
		Spanish:"China"
		Simplified_Chinese:"中华"
		Portuguese:"China"
		German:"China"
	}

	"Great general provides double combat bonus, and spawns 50% faster":{
		Italian:"I Grandi Generali concedono nascono il 50% più in fretta e il loro bonus è raddoppiato"
		Romanian:"Marele general oferă bonus de luptă dublu și se crează cu 50% mai repede"
		Simplified_Chinese:"大军事家提供双倍战斗力加成，大军事家产生速率+50%"
		German:"Ein Großer General gibt den doppelten Kampfbonus und erscheint 50% häufiger"
		French:"Le général illustre donne deux fois plus de bonus de combat, et apparait 50% plus vite"
		Portuguese:"Grande general fornece bônus de combate duplo e gera 50% mais rápido"
		Russian:"Великий полководец дает двойной боевой бонус и появляется на 50% быстрее"
		Spanish:"El gran general proporciona bonificación de combate doble y genera un 50% más rápido."
	}
	
	"Egypt":{	
		Italian:"Egitto"
		Russian:"Египет"
		French:"Égypte"
		Romanian:"Egipt"
		Spanish:"Egipto"
		Simplified_Chinese:"埃及"
		Portuguese:"Egito"
		German:"Ägypten"
	}

	"+20% production towards Wonder construction":{
		Italian:"+20% Produzione per la costruzione di Meraviglie"
		German:"20% erhöhte Produktion beim Errichten von Wundern"
		French:"+20% vitesse de construction des merveilles"
		Spanish:"+ 20% de producción hacia la construcción de maravillas."
		Romanian:"+ 20% producție spre construcția de mirare"
		Portuguese:"+ 20% de produção para construção de maravilhas"
		Russian:"+20% производства на строительство чудес"
		Simplified_Chinese:"建造奇观时+20%产能积累速率"
	}
	
	"England":{	
		Italian:"Inghilterra"
		Russian:"Англия"
		French:"Angleterre"
		Romanian:"Anglia"
		Spanish:"Inglaterra"
		Simplified_Chinese:"英格兰"
		Portuguese:"Inglaterra"
		German:"England"
	}

	"+2 movement for all naval units":{
		Italian:"+2 movimento per tutte le unità navali"
		Romanian:"+2 deplasare pentru toate unitățile navale"
		Spanish:"+2 de movimiento a las unidades navales"
		Simplified_Chinese:"所有海军+2移动力"
		German:"+2 Bewegung für alle Marineeinheiten"
		French:"+2 mouvements pour les unités navales"
		Portuguese:"+2 movimento para todas as unidades navais"
		Russian:"+2 движение для всех военно-морских подразделений"
	}
	
	"France":{	
		Italian:"Francia"
		Russian:"Франция"
		French:"France"
		Romanian:"Franța"
		Spanish:"Francia"
		Simplified_Chinese:"法兰西"
		Portuguese:"França"
		German:"Frankreich"
	}

	"+2 Culture per turn from cities before discovering Steam Power":{
		Italian:"+2 Cultura al turno dalle città prima di scoprire l'Energia a Vapore"
		German:"+2 Kultur pro Runde von Städten (bevor Dampfkraft erforscht wurde)"
		French:"+2 culture par tour et par villes jusqu'à la découverte de la machine à vapeur"
		Spanish:"+2 Cultura por turno desde las ciudades antes de descubrir la Energía de Vapor."
		Romanian:"+2 Cultură pe turn de la orașe înainte de a descoperi puterea de abur"
		Portuguese:"+2 Cultura por turno das cidades antes de descobrir o poder do vapor"
		Russian:"+2 Культура за ход из городов, прежде чем открыть для себя силу пара"
		Simplified_Chinese:"在发明蒸汽机之前，每座城市的文化+2"
	}
	
	"Russia":{
		Italian:"Russia"
		Romanian:"Rusia"
		Spanish:"Rusia"
		Simplified_Chinese:"俄罗斯"
		German:"Russland"
		French:"Russie"
		Portuguese:"Rússia"
		Russian:"Россия"
	}

	"Strategic Resources provide +1 Production, and Horses, Iron and Uranium Resources provide double quantity":{
		Italian:"+1 Produzione dalle Risorse, e doppia quantità fornita da Cavalli, Ferro e Uranio"
		Romanian:"Resursele strategice oferă +1 Producție, resursele Cai, Fier și Uraniu oferind cantitate dublă"
		Spanish:"Los recursos estrategicos proporcionan +1 de produccion y los caballos, uranio y hierro proporcionan 4 envez de 2 recursos"
		Simplified_Chinese:"每处战略资源+1产能，并且马、铁和铀资源储量加倍"
		German:"Strategische Ressourcen geben +1 Produktion und Pferde, Eisen und Uran Ressourcen geben die doppelte Menge"
		French:"Les ressources stratégiques donnent +1 production, et les quantités de chevaux, fer et uranium sont doublés"
		Portuguese:"Recursos Estratégicos fornecem Produção de +1, e Cavalos, Ferro e Recursos de Urânio fornecem quantidade dupla"
		Russian:"Стратегические ресурсы дают +1 к добыче, а ресурсы для лошадей, железа и урана дают двойное количество"
	}
	
	"Rome":{
		Italian:"Roma"
		Romanian:"Roma"
		Spanish:"Roma"
		Simplified_Chinese:"罗马"
		German:"Rom"
		French:"Rome"
		Portuguese:"Roma"
		Russian:"Рим"
	}

	"+25% Production towards any buildings that already exist in the Capital":{
		Italian:"+25% Produzione per gli edifici già esistenti nella Capitale"
		Romanian:"+25% Producție pentru toate clădirile deja existente în capitală"
		Spanish:"+25% De producion a las construciones que ya existan en la capital "
		German:"+25% Produktion für alle Gebäude die bereits in der Hauptstadt existieren"
		French:"+25% de production pour tous les batiments déjà construits dans la capitale"
		Portuguese:"+ 25% Produção para quaisquer edifícios que já existam na Capital"
		Russian:"+ 25% к любым зданиям, которые уже существуют в столице"
		Simplified_Chinese:"在其他城市建造首都已建有的建筑时+25%产能积累"
	}
	
	"Arabia":{
		Italian:"Arabia"
		Romanian:"Arabia"
		Spanish:"Arabia"
		Simplified_Chinese:"阿拉伯"
		German:"Arabien"
		French:"Arabie"
		Portuguese:"Arabia"
		Russian:"Аравия"
		Dutch:"Saudi"
	}

	"+1 Gold from each Trade Route, Oil resources provide double quantity":{
		Italian:"+1 Oro da ogni rotta commerciale, e doppia quantità da ogni risorsa di Petrolio"
		Simplified_Chinese:"每条贸易路线+1金钱，石油储量加倍"
	}
	
	"America":{
		Italian:"Stati Uniti"
		Romanian:"Statele Unite"
		Spanish:"Estados Unidos"
		Simplified_Chinese:"美国"
		German:"Amerika"
		French:"Etats-Unis"
		Portuguese:"América"
		Russian:"Америка"
	}

	"All land military units have +1 sight, 50% discount when purchasing tiles":{
		Italian:"+1 Visione per le unità militari terrestri, e -50% costi in Oro quando acquisti una casella"
		Romanian:"Toate unitățile militare terestre au raza vizuală +1, 50% reducere la cumpărarea celulelor"
		Spanish:"Todas las unidades militares de tierra obtienen +1 de vision, 50% de descuento al comprar terrenos"
		Simplified_Chinese:"陆军单位+1视野，购买地块花费-50%"
		German:"Alle militärischen Landeinheiten haben +1 Sicht; 50% niedrigerer Preis beim Kauf von Feldern"
		French:"Toutes les unités terrestres ont +1 porté de vision, les cases coutent 50% de leurs prix à l'achat"
		Portuguese:"Todas as unidades militares terrestres têm uma vista, 50% de desconto na compra de telhas"
		Russian:"Все наземные воинские части имеют +1 прицел, скидка 50% при покупке плитки"
	}
	
	"Japan":{
		Italian:"Giappone"
		Romanian:"Japonia"
		Spanish:"Japón"
		Simplified_Chinese:"日本"
		German:"Japan"
		French:"Japon"
		Portuguese:"Japão"
		Russian:"Япония"
	}

	"Units fight as though they were at full strength even when damaged":{
		Italian:"Le unità combattono come se fossero perfettamente sane, anche quando gravemente ferite"
		Romanian:"Unitățile se luptă ca și cum ar fi la putere deplină chiar și atunci când sunt deteriorate"
		Spanish:"Las unidades luchan como si estuvieran con toda su fuerza incluso cuando están dañadas"
		Simplified_Chinese:"受伤单位战斗力不减"
		German:"Einheiten kämpfen so, als wären sie selbst bei Beschädigung in voller Stärke"
		French:"Les unités combattent comme si elles étaient à pleine force même lorsqu'elles sont endommagées"
		Portuguese:"Unidades lutam como se estivessem em força total, mesmo quando danificadas"
		Russian:"Юниты сражаются, как будто они в полной силе, даже когда повреждены"
	}

	/*
	"Germany":{
		Italian:"Germania"
		French:"Allemagne"
	}

	"India":{
		Italian:"India"
		French:"Inde"
	}

	"Irochese":{
		Italian:"Irochese"
		French:"Iroquois"
	}

	"Aztecs":{
		Italian:"Azteca"
		French:"Aztèques"
	}

	"Denmark":{
		Italian:"Danimarca"
		French:"Danemark"
	}

	"Inca":{
		Italian:"Inca"
		French:"Incas"
	}

	"Mongolia":{
		Italian:"Mongolia"
		French:"Mongolie"
	}

	"Korea":{
		Italian:"Corea"
		French:"Corée"
	}

	"Turkey":{
		Italian:"Turchia"
		French:"Turquie"
	}

	"Siam":{
		Italian:"Siam"
		French:"Siam"
	}

	"Songhai":{
		Italian:"Songhai"
		French:"Songhaï"
	}

	"Polynesia":{
		Italian:"Polinesia"
		French:"Polynésie"
	}

	"Persia":{
		Italian:"Persia"
		French:"Perse"
	}
	*/
	
	"Uniques":{ // unit uniques, displayed on the new game screen when choosing a civ
		Italian:"Abilità unica"
		Romanian:"Uniques"
		Spanish:"Uniques"
		Simplified_Chinese:"独有"
		German:"Unikate"
		French:"Uniques"
		Portuguese:"Únicos"
		Russian:"уникальный"
	}

	"Promotions":{
		Italian:"Promozioni"
		Romanian:"Promoţii"
		Spanish:"Promociones"
		Simplified_Chinese:"晋升"
		German:"Beförderungen"
		French:"Promotions"
		Portuguese:"Promoções"
		Russian:"промо акции"
	}
	
	"units in rough terrain":{
		Italian:"unità su terreno accidentato"
		Romanian:"unități în teren accidentat"
		Spanish:"unidades en terreno accidentado"
		Simplified_Chinese:"位于复杂地形的单位"
		German:"Einheiten in unwegsamem Gelände"
		French:"unités en terrain accidenté"
		Portuguese:"unidades em terreno acidentado"
		Russian:"юниты на пересеченной местности"
	}
	
	"Barbarians":{
		Italian:"Barbari"
		Romanian:"Barbari"
		Spanish:"Barbaros"
		Simplified_Chinese:"蛮族"
		German:"Barbaren"
		French:"Barbare"
		Portuguese:"Bárbaros"
		Russian:"Варвары"
	}
	
//////// Difficulty

	"Settler":{	
		Italian:"Colono"
		Russian:"Поселенец"
		French:"Colon"
		Romanian:"Colonist"
		Spanish:"Colono"
		Simplified_Chinese:"移民"
		Portuguese:"Colonizador"
		German:"Siedler"
	}

	"Chieftain":{	
		Italian:"Capo"
		Russian:"Вождь"
		French:"Chef de clan"
		Romanian:"Șef de trib"
		Spanish:"Cacique"
		Simplified_Chinese:"酋长"
		Portuguese:"Cacique"
		German:"Häuptling"
	}

	"Warlord":{	
		Italian:"Condottiero"
		Russian:"Военачальник"
		French:"Chef de guerre"
		Romanian:"Comandant"
		Spanish:"Señor de la guerra"
		Simplified_Chinese:"军阀"
		Portuguese:"General"
		German:"Kriegsherr"
	}

	"Prince":{	
		Italian:"Principe"
		Russian:"Принц"
		French:"Prince"
		Romanian:"Prinţ"
		Spanish:"Príncipe"
		Simplified_Chinese:"王子"
		Portuguese:"Príncipe"
		German:"Prinz"
	}

	"King":{	
		Italian:"Re"
		Russian:"Король"
		French:"Roi"
		Romanian:"Rege"
		Spanish:"Rey"
		Simplified_Chinese:"国王"
		Portuguese:"Rei"
		German:"König"
	}

	"Emperor":{	
		Italian:"Imperatore"
		Russian:"Император"
		French:"Empereur"
		Romanian:"Împărat"
		Spanish:"Emperador"
		Simplified_Chinese:"皇帝"
		Portuguese:"Imperador"
		German:"Kaiser"
	}

	"Immortal":{	
		Italian:"Immortale"
		Russian:"Бессмертный"
		French:"Immortel"
		Romanian:"Nemuritor"
		Spanish:"Inmortal"
		Simplified_Chinese:"不朽"
		Portuguese:"Imortal"
		German:"Unsterblicher"
	}

	"Deity":{	
		Italian:"Divinità"
		Russian:"Божество"
		French:"Déité" //or Divinité
		Romanian:"Zeitate"
		Spanish:"Deidad"
		Simplified_Chinese:"天神"
		Portuguese:"Semi-Dus"
		German:"Gott"
	}

////// world size

	"Tiny":{
		Italian:"Minuscola"
		Romanian:"Micuț"
		Spanish:"Micro"
		Simplified_Chinese:"极小"
		German:"Winzig"
		Russian:"крошечный"
		Portuguese:"Minúsculo"
		French:"Minuscule"
	}

	"Small":{	
		Italian:"Piccola"
		Russian:"Маленький"
		French:"Petit"
		Romanian:"Mic"
		Spanish:"Pequeño"
		Simplified_Chinese:"小"
		Portuguese:"Pequeno"
		German:"Klein"
	}

	"Medium":{	
		Italian:"Media"
		Russian:"Средний"
		French:"Moyen"
		Romanian:"Mediu"
		Spanish:"Mediano"
		Simplified_Chinese:"中"
		Portuguese:"Mediano"
		German:"Mittel"
	}

	"Large":{	
		Italian:"Grande"
		Russian:"Большой"
		French:"Grand"
		Romanian:"Mare"
		Spanish:"Grande"
		Simplified_Chinese:"大"
		Portuguese:"Grande"
		German:"Groß"
	}

	"Huge":{	
		Italian:"Enorme"
		Russian:"огромный"
		French:"Énorme"
		Romanian:"Imens"
		Spanish:"Enorme"
		Simplified_Chinese:"巨大"
		Portuguese:"Imensa"
		German:"Enorm"
	}

////// New game screen
	
	"Civilization":{	
		Italian:"Civiltà"
		Russian:"Цивилизация"
		French:"Civilisation"
		Romanian:"Civilizaţie"
		Spanish:"Civilización"
		Simplified_Chinese:"文明"
		Portuguese:"Civilização"
		German:"Zivilisation"
	}

	"World size":{	 //feels like duplicate
		Italian:"Dimensione della mappa"
		Russian:"Размер мира"
		French:"Taille du monde"
		Romanian:"Mărime pământ"
		Spanish:"Tamaño del mundo"
		Simplified_Chinese:"世界大小"
		Portuguese:"Tamanho do mundo"
		German:"Kartengröße"
	}

	"Number of human players":{	//feels like duplicate
		Italian:"Numero di giocatori"
		Russian:"Количество врагов"
		French:"Nombre d'ennemies"
		Romanian:"Număr de inamici"
		Spanish:"Número de enemigos"
		Simplified_Chinese:"人类玩家"
		Portuguese:"Número de inimigos"
		German:"Anzahl der Gegner"
	}

	"Number of enemies":{	//feels like duplicate
		Italian:"Numero di avversari"
		Russian:"Количество врагов"
		French:"Nombre d'ennemies"
		Romanian:"Număr de inamici"
		Spanish:"Número de enemigos"
		Simplified_Chinese:"电脑玩家"
		Portuguese:"Número de inimigos"
		German:"Anzahl der Gegner"
	}

	"Difficulty":{	
		Italian:"Difficoltà"
		Russian:"Сложность"
		French:"Difficulté"
		Romanian:"Dificultate"
		Spanish:"Dificultad"
		Simplified_Chinese:"难度"
		Portuguese:"Dificuldade"
		German:"Schwierigkeitsgrad"
	}

	"Map type":{	
		Italian:"Tipo di mappa"
		Russian:"Тип карты"
		French:"Type de carte"
		Romanian:"Tipul hărții"
		Spanish:"Tipo de mapa"
		Simplified_Chinese:"地图类型"
		Portuguese:"Tipo de mapa"
		German:"Kartentyp"
		Dutch:"Kaarttype"
	}
	
////// Diplomacy!
	
	"Diplomacy":{	
		Italian:"Diplomazia"
		Russian:"Дипломатия"
		French:"Diplomatie"
		Romanian:"Diplomaţie"
		Spanish:"Diplomacia"
		Simplified_Chinese:"外交"
		Portuguese:"Diplomacia"
		German:"Diplomatie"
	}

	"War":{
		Italian:"Guerra"
		Russian:"Война"
		French:"Guerre"
		Romanian:"Război"
		Spanish:"Guerra"
		Simplified_Chinese:"战争"
		Portuguese:"Guerra"
		German:"Krieg"
	}

	"Peace":{
		Italian:"Pace"
		Russian:"Мир"
		French:"Paix"
		Romanian:"Pace"
		Spanish:"Paz"
		Simplified_Chinese:"和平"
		Portuguese:"Paz"
		German:"Frieden"
	}
	
	"Declare war":{
		Italian:"Dichiara guerra"
		Russian:"Объявить войну"
		French:"Déclarer la guerre"
		Romanian:"Declară război"
		Spanish:"Declarar guerra"
		Simplified_Chinese:"宣战"
		Portuguese:"Declarar guerra"
		German:"Krieg erklären"
	}

	"Declare war on [civName]?":{
		Italian:"Dichiarare guerra alla civiltà [civName]?"
		French:"Déclarer la guerre à [civName]?"
		Simplified_Chinese:"向[civName]宣战吗？"
	}
	
	"[civName] has declared war on us!":{
		Italian:"La civiltà [civName] ci ha dichiarato guerra!"
		Russian:"Цивилизация [civName]  объявила нам войну!"
		French:"[civName] nous a déclaré la guerre!"
		Romanian:"[civName] ne-au declarat război!"
		Spanish:"¡[civName] te ha declarado la guerra!"
		Simplified_Chinese:"[civName]已经对我们宣战!"
		Portuguese:"[civName] Declarou guerra contra nós!"
		German:"[civName] hat uns den Krieg erklärt!"
	}
	
	"[tradeOffer] from [otherCivName] has ended":{
		Italian:"Accordo di [tradeOffer] da [otherCivName] terminato"
		Simplified_Chinese:"与[civName]的[tradeOffer]协议已经结束"
		French:"[tradeOffer] de [otherCivName] a pris fin"
	}
	
	"[leaderName] of [nation]":{ // e.g. Ramasses of Egypt, Napoleon of France
		Italian:"[leaderName] dell'Impero [nation]" //es. Ramses II dell'Impero egiziano, Napoleone dell'Impero francese (so it should be [adjective] instead of [nation]
		German:"[leaderName] von [nation]"
		Spanish:"[leaderName] de [nation]"
		Portuguese:"[leaderName] do [nation]"
		Simplified_Chinese:"[leaderName]的[nation]"
		French:"[leaderName] de [nation]"
		Russian:"[leaderName] из [nation]"
		Romanian:"[leaderName] de [nation]"
	}
	
	"You'll pay for this!":{
		Italian:"Pagherai caro questo affronto!"
		German:"Sie werden dafür bezahlen!"
		French:"Vous allez payer pour cela!"
		Spanish:"¡Pagarás por esto!"
		Russian:"Вы заплатите за это!"
		Romanian:"Veți plăti pentru asta!"
		Portuguese:"Você vai pagar por isso!"
		Simplified_Chinese:"你会为此付出代价！"
	}

	"Very well.":{
		Italian:"Molto bene."
		French:"Très bien."
		Simplified_Chinese:"很好."
	}

	"Farewell.":{
		Italian:"Addio."
		French:"Adieu."
		Simplified_Chinese:"再见."
	}
	
	"Not this time.":{ // declining trade text
		Italian:"Non questa volta."
		Simplified_Chinese:"这次不行。我只和有诚意的人交易。"
		French:"Pas cette fois."
	}

	"Excellent!":{ // AI statement after we accept a trade they proposed
		Italian:"Eccellente!"
		Simplified_Chinese:"好极了！和和气气才是生财之道。"
		French:"Excellent!"
	}

	"How about something else...":{ // Counteroffer to AI offer
		Italian:"Che ne dici di questa offerta?"
		Simplified_Chinese:"如果阁下再有点诚意的话，我愿意达成这笔交易。"
		French:"Pourquoi pas autre chose..."
	}
	
	"A pleasure to meet you.":{
		Italian:"Siamo lieti di incontrarvi."
		French:"Un plaisir de vous rencontrez"
		Simplified_Chinese:"很高兴见到你."
	}
	
	"Our relationship: ":{
		Italian:"I nostri rapporti: "
		French:"Notre relation :" //or l'état de notre relation
	}
	
    "Unforgivable!":{
		Italian:"Imperdonabile!"
		French:"Impardonnable!"
    }

    "Enemy":{ //e.g ?
		Italian:"Nemico"
		French:"Ennemi"
    }

    "Competitor":{
	    Italian:"Avversario"
	    French:"Adversaire" //or en compétition
    }

    "Neutral":{
        Italian:"Neutrale"
	    French:"Neutre"
    }

    "Favorable":{
		Italian:"Favorevole"
	    French:"Favorable"
    }

    "Friend":{
		Italian:"Amichevole"
	    French:"Ami"
    }

    "Ally":{
		Italian:"Alleato"
	    French:"Allié"
    }
	
////// Diplomatic modifiers

	"You declared war on us!":{
		Italian:"Ci hai dichiarato guerra!"
		French:"Vous nous avez déclaré la guerre!"
	}

	"Your warmongering ways are unacceptable to us.":{
		Italian:"Non accettiamo i tuoi metodi da guerrafondaio!"
		French:"Votre bellicisme est inacceptable pour nous."
	}

	"You have captured our cities!":{
		Italian:"Hai preso una delle nostre città!"
		French:"Vous avez capturé nos villes!"
	}

	"Years of peace have strengthened our relations.":{
		Italian:"Gli anni di pace hanno rafforzato i nostri rapporti."
		French:"Les années de paix ont renforcées notre relation"
	}

	"Our mutual military struggle brings us closer together.":{
		Italian:"I nostri nemici in comune ci hanno legati."
		French:"Nos problèmes militaires communs nous ont rapprochés"
	}
	
////// Overview screen

	"Overview":{	
		Italian:"Panoramica"
		Russian:"Обзор"
		French:"Vue d'ensemble"
		Romanian:"Prezentare generală"
		Spanish:"Visión general"
		Simplified_Chinese:"概览"
		Portuguese:"Visão geral"
		German:"Überblick"
	}

	"Cities":{	
		Italian:"Città"
		Russian:"Города"
		French:"Villes"
		Romanian:"Orașe"
		Spanish:"Ciudades"
		Simplified_Chinese:"城市"
		Portuguese:"Cidades"
		German:"Städte"
	}

	"Total":{
		Italian:"Totale"
		Russian:"Всего"
		French:"Total"
		Romanian:"Total"
		Spanish:"Total"
		Simplified_Chinese:"总计"
		Portuguese:"Total"
		German:"Gesamt"
	}

	"Stats":{	
		Italian:"Statistiche"
		Russian:"Статистика"
		French:"Statistiques"
		Romanian:"Statistici"
		Spanish:"Estadísticas"
		Simplified_Chinese:"统计"
		Portuguese:"Estatisticas"
		German:"Statistiken"
	}

	"Policies":{	
		Italian:"Politiche"
		Russian:"Общественные институты"
		French:"Doctrines"
		Romanian:"Politici"
		Spanish:"Políticas"
		Simplified_Chinese:"政策"
		Portuguese:"Políticas"
		German:"Grundsätze"
	}

	"Base happiness":{	
		Italian:"Felicità di base"
		Russian:"Базовое счастье"
		French:"Bonheur de base"
		Romanian:"Fericire de bază"
		Spanish:"Felicidad base"
		Simplified_Chinese:"基础快乐度"
		Portuguese:"Felicidade base"
		German:"Grundzufriedenheit"
	}

	"Buildings":{	
		Italian:"Edifici"
		Russian:"Здания"
		French:"Bâtiments"
		Romanian:"Clădiri"
		Spanish:"Edificios"
		Simplified_Chinese:"建筑"
		Portuguese:"Edifícios"
		German:"Gebäude"
	}

	"Wonders":{
		Italian:"Meraviglie"
		Romanian:"Minuni"
		Spanish:"Maravillas"
		German:"Wunder"
		French:"Merveilles"
		Simplified_Chinese:"奇观"
	}

	"Specialist Buildings":{
		Italian:"Edifici specialisti"
		Romanian:"Clădiri specializate"
		Spanish:"Edificios Ocupables"
		German:"Gebäude der Spezialisten"
		French:"Batiments spéciaux" //not sure
		Simplified_Chinese:"专业建筑"
	}

	"Other":{ // Used for "other constructions" - Gold, Science, Nothing
		Italian:"Altro"
		French:"Autre"
		German:"Andere"
		Spanish:"Otro"
		Russian:"Другой"
		Romanian:"Alte"
		Portuguese:"De outros"
		Simplified_Chinese:"其他"
	} 

	"Population":{	
		Italian:"Popolazione"
		Russian:"Население"
		French:"Population"
		Romanian:"Populație"
		Spanish:"Población"
		Simplified_Chinese:"人口"
		Portuguese:"População"
		German:"Bevölkerung"
	}

	"Luxury resources":{	
		Italian:"Risorse di lusso"
		Russian:"Редкие ресурсы"
		French:"Ressources de luxe"
		Romanian:"Resurse de lux"
		Spanish:"Recursos de lujo"
		Simplified_Chinese:"奢侈资源"
		Portuguese:"Recursos de luxo"
		German:"Luxusressource"
	}

	"Tile yields":{	
		Italian:"Resa delle celle"
		Russian:"Клетка дает"
		French:"Rendement des cases"
		Romanian:"Randamentele celulelor"
		Spanish:"Rendimiento de casillas"
		Simplified_Chinese:"地块产出"
		Portuguese:"Rendimento de terrenos"
		German:"Felderträge"
	}

	"Trade routes":{	
		Italian:"Rotte commerciali"
		Russian:"Торговые маршруты"
		French:"Routes commerciales"
		Romanian:"Rute commerciale"
		Spanish:"Rutas comerciales"
		Simplified_Chinese:"贸易路线"
		Portuguese:"Rotas comerciais"
		German:"Handelsrouten"
	}

	"Maintenance":{	
		Italian:"Manutenzione"
		Russian:"Обслуживание"
		French:"Entretien"
		Romanian:"Întreținere"
		Spanish:"Mantenimiento"
		Simplified_Chinese:"维护费"
		Portuguese:"Manutenção"
		German:"Wartung"
	}

	"Transportation upkeep":{	
		Italian:"Mantenimento dei trasporti"
		Russian:"Транспортировка"
		French:"Entretien des transports"
		Romanian:"Întreținere trasporturi"
		Spanish:"Mantenimiento de transporte"
		Simplified_Chinese:"道(铁)路维护"
		Portuguese:"Manutenção de transporte"
		German:"Unterhalt für Transport"
	}

	"Unit upkeep":{	
		Italian:"Mantenimento dell'unità"
		Russian:"Поддержание содержания"
		French:"Entretien des unités"
		Romanian:"Întreținere unități"
		Spanish:"Mantenimiento de unidades"
		Simplified_Chinese:"单位维护"
		Portuguese:"Manutenção de unidades"
		German:"Unterhalt für Einheiten"		
	}
	
	"Trades":{	
		Italian:"Commercio"
		Russian:"Соглашения"
		French:"Échanges"
		Romanian:"Tranzacții"
		Spanish:"Comercio"
		Simplified_Chinese:"贸易"
		Portuguese:"Comércio"
		German:"Handel"
	}

	"Units":{	
		Italian:"Unità"
		Russian:"Юниты"
		French:"Unités"
		Romanian:"Unități"
		Spanish:"Unidades"
		Simplified_Chinese:"单位"
		Portuguese:"Unidades"
		German:"Einheiten"
	}

	"Name":{	
		Italian:"Nome"
		Russian:"Имя"
		French:"Nom"
		Romanian:"Nume"
		Spanish:"Nombre"
		Simplified_Chinese:"名称"
		Portuguese:"Nome"
		German:"Name"
	}

	"Closest city":{	
		Italian:"Città più vicina"
		Russian:"Ближайший город"
		French:"Ville la plus proche"
		Romanian:"Cel mai apropiat oraș"
		Spanish:"Ciudad más cercana"
		Simplified_Chinese:"最靠近的城市"
		Portuguese:"Cidade mais próxima"
		German:"Nächstgelegene Stadt"
	}
	
	"Defeated":{
		Italian:"Sconfitto"
		Russian:"побежденный"
		French:"Vaincu"
		German:"Besiegt"
		Spanish:"Derrotado"
		Romanian:"Învins"
		Portuguese:"Derrotado"
		Simplified_Chinese:"战败"
	}
	
	// Buildings!
	"Palace":{	
		Italian:"Palazzo"
		Russian:"Дворец"
		French:"Palais"
		Romanian:"Palat"
		Spanish:"Palacio"
		Simplified_Chinese:"宫殿"
		Portuguese:"Palácio"
		German:"Palast"
	}

	"Indicates the capital city":{
		Italian:"Indica la città capitale"
		Romanian:"Stabilește orașul capitală"
		Spanish:"Indica la capital"
		Simplified_Chinese:"表示首都"
		German:"Gibt die Hauptstadt an"
		French:"Indique la capitale"
	}
	
	"Monument":{	
		Italian:"Monumento"
		Russian:"Монумент"
		French:"Monument"
		Romanian:"Monument"
		Spanish:"Monumento"
		Simplified_Chinese:"纪念碑"
		Portuguese:"Monumento"
		German:"Monument"
	}

	"Granary":{	
		Italian:"Granaio"
		Russian:"Амбар"
		French:"Grenier"
		Romanian:"Grânar"
		Spanish:"Granero"
		Simplified_Chinese:"粮仓"
		Portuguese:"Celeiro"
		German:"Kornspeicher"
	}

	"Stone Works":{	
		Italian:"Scalpellino"
		Russian:"Каменные работы"
		French:"Ouvrages de maçonnerie"
		Romanian:"Carieră de piatră"
		Spanish:"Cantería"
		Simplified_Chinese:"石工坊"
		Portuguese:"Obras de pedras"
		German:"Mauerwerk"
	}

	"Stonehenge":{	
		Italian:"Stonehenge"
		Russian:"Стоунхендж"
		French:"Stonehenge"
		Romanian:"Stonehenge"
		Spanish:"Stonehenge"
		Simplified_Chinese:"巨石阵"
		Portuguese:"Stonehenge"
	}
	
	"Library":{	
		Italian:"Biblioteca"
		Russian:"Библиотека"
		French:"Bibliothèque"
		Romanian:"Bibliotecă"
		Spanish:"Biblioteca"
		Simplified_Chinese:"图书馆"
		Portuguese:"Livraria"
		German:"Bibliothek"
	}

	"+1 Science Per 2 Population":{
		Italian:"+1 Scienza ogni 2 abitanti"
		Russian:"+1 Наука за 2 населения"
		French:"+1 Science pour 2 Population"
		Romanian:"+1 știință la 2 persoane"
		German:"+1 Wissenschaft pro 2 Einwohner"
		Dutch:"+1 Wetenschap per 2 Populatie"
		Spanish:"+1 Ciencia cada 2 habitantes"
		Simplified_Chinese:"每2人口+1科研"
		Portuguese:"+1 Ciência a cada 2 habitantes"
	}

	"Paper Maker":{
		Italian:"Cartiera"
		Romanian:"Fabricant de hârtie"
		Spanish:"Papelera"
		Simplified_Chinese:"造纸坊"
		German:"Papiermacher"
		French:"Fabricant de papier"
	}
	
	"The Great Library":{	
		Italian:"Grande Biblioteca"
		Russian:"Великая Библиотека"
		French:"La Grande Bibliothèque"
		Romanian:"Marea Bibliotecă"
		Spanish:"La Gran Biblioteca"
		Simplified_Chinese:"大图书馆"
		Portuguese:"A Grande Biblioteca"
		German:"Die Große Bibliothek"
	}

	"Circus":{	
		Italian:"Circo"
		Russian:"Цирк"
		French:"Cirque"
		Romanian:"Circ"
		Spanish:"Circo"
		Simplified_Chinese:"马戏场"
		Portuguese:"Circo"
		German:"Zirkus"
	}

	"Walls":{	
		Italian:"Mura"
		Russian:"Стены"
		French:"Murs"
		Romanian:"Ziduri"
		Spanish:"Muros"
		Simplified_Chinese:"城墙"
		Portuguese:"Muralhas"
		German:"Mauern"
	}

	"Walls of Babylon":{
		Italian:"Mura di Babilonia"
		Simplified_Chinese:"巴比伦城墙"
        French:"Murs de Babylone"
	}
	
	"The Pyramids":{	
		Italian:"Grandi Piramidi"
		Russian:"Пирамиды"
		French:"Les pyramides"
		Romanian:"Piramidele"
		Spanish:"Las Pirámides"
		Simplified_Chinese:"大金字塔"
		Portuguese:"Pirâmides"
		German:"Die Pyramiden"
	}

	"Worker construction increased 25%":{ //typo? Removed one instance of "Worker construction increased"
		Italian:"+25% velocità costruzione lavoratori"
		Russian:"Увеличивает на 25% скорость создания улучшений на клетках"
		French:"La vitesse de construction des travailleurs a augmenté de 25%"
		Romanian:"Construirea de muncitori a crescut cu 25%"
		German:"Arbeiterproduktion um 25% erhöht"
		Dutch:"Werkerproducktie met 25% vehoogt"
		Spanish:"+25% velocidad de construcción trabajador"
		Simplified_Chinese:"设施建造速度+25%"
		Portuguese:"Velocidade de construção dos trabalhadores aumentada em +25%"
	}

	"Provides 2 free workers":{
		Italian:"Offre 2 Lavoratori gratuiti"
		Russian:"предоставляет 2 бесплатных рабочих"
		French:"Fournit 2 travailleurs gratuits"
		Romanian:"Oferă gratuit 2 muncitori"
		German:"Gibt 2 kostenlose Arbeiter"
		Dutch:"Geeft 2 gratis werkers"
		Spanish:"Proporciona 2 trabajadores gratis"
		Simplified_Chinese:"提供2个免费工人"
		Portuguese:"Proporciona 2 trabalhadores gratis"
	}
	
	"Barracks":{	
		Italian:"Caserma"
		Russian:"Казармы"
		French:"Caserne"
		Romanian:"Cazarmă"
		Spanish:"Barracones"
		Simplified_Chinese:"军营"
		Portuguese:"Quartéis"
		German:"Baracken"
	}
	
	"Krepost":{ // russian uique, transliterate this probably, this is a russian word
		Italian:"Krepost"
		Romanian:"Fortăreață"
		Spanish:"Krepost"
		Simplified_Chinese:"俄罗斯营垒"
		German:"Krepost"
		Russian:"Krepost"
		French:"Krepost"
	}
	
	"Culture and Gold costs of acquiring new tiles reduced by 25% in this city":{
		Italian:"-25% costi in Cultura e Oro nell'acquistare nuove celle nella città"
		Romanian:"Costurile în Cultură și Aur pentru cumpărarea noilor celule în acest oraș sunt reduse cu 25%"
		Spanish:"El coste de comprar terrenos en esta ciudad se reduce un 25%"
		Simplified_Chinese:"所在城市扩展新地块所需文化和金钱花费-25%"
		German:"Kultur- und Goldkosten für den Erwerb neuer Felder in dieser Stadt sind um 25% reduziert"
		French:"Cout d'acquisition en or et en culture de nouvelle cases réduit de 25% dans cette ville"
	}
	
	"Colossus":{
		Italian:"Colosso"
		Simplified_Chinese:"太阳神巨像"
		French:"Colosse"
	}

	"+1 gold from worked water tiles in city":{
		Italian:"+1 Oro per ogni risorsa anfibia sfruttata dalla città."
		Simplified_Chinese:"所在城市每个水上地块+1金钱"
		French:"+1 or pour les cases maritimes exploitées par la ville"
	}
	
	"Temple":{	
		Italian:"Tempio"
		Russian:"Храм"
		French:"Temple"
		Romanian:"Templu"
		Spanish:"Templo"
		Simplified_Chinese:"神庙"
		Portuguese:"Templo"
		German:"Tempel"
	}

	"Burial Tomb":{
		Italian:"Sepolcro"
		Romanian:"Loc de veci"
		Spanish:"Tumba Sagrada"
		Simplified_Chinese:"陵墓"
		German:"Grabstätte"
		French:"Tombeau"
	}
	
	"The Oracle":{	
		Italian:"Oracolo"
		Russian:"Оракул"
		French:"L'oracle"
		Romanian:"Oracolul"
		Spanish:"El Oráculo"
		Simplified_Chinese:"神谕所"
		Portuguese:"O Oráculo"
		German:"Das Orakel"
	}

	"Free Social Policy":{
		Italian:"Ricevi una politica sociale gratuita"
		Russian:"Бесплатный общественный институт"
		French:"Doctrine gratuite"
		Romanian:"Politică socială gratuită"
		German:"Kostenloser Solzialgrundsatz"
		Dutch:"Gratis sociaalbeleid"
		Spanish:"Política social gratis"
		Simplified_Chinese:"免费的社会政策"
		Portuguese:"Politica social gratis"
	}
	
	"National College":{	
		Italian:"Colleggio Nazionale"
		Russian:"Национальный колледж"
		French:"Collège National"
		Romanian:"Colegiu Național"
		Spanish:"Universidad Nacional"
		Simplified_Chinese:"国立研究院"
		Portuguese:"Universidade Nacional"
		German:"Nationale Hochschule"
	}
	
	"Chichen Itza":{	
		Italian:"Chichen Itza"
		Russian:"Чичен-Ица"
		French:"Chichen Itza"
		Romanian:"Chichen Itza"
		Spanish:"Chichén Itzá"
		Simplified_Chinese:"奇琴伊察"
		Portuguese:"Chichen Itza"
		German:"Chichen Itza"
	}

	"Golden Age length increases +50%":{
		Italian:"+50% durata dell'Età dell'Oro"
		Russian:"Длина золотого века +50%"
		French:"La durée des âges d'or augmente de 50%"
		Romanian:"Durata Epocii de Aur crește +50%"
		German:"Länge Goldener Zeitalter um 50% erhöht"
		Dutch:"Gouden eeuw lengte neem toe met +50%"
		Spanish:"La Edad Dorada dura 50% más"
		Simplified_Chinese:"黄金时代持续时间+50%"
		Portuguese:"Duração de idade dourada aumentada em 50%"
	}
	
	"Lighthouse":{
		Spanish:"faro"
		Italian:"Faro"
		French:"Phare"
		Romanian:"Far"
		Simplified_Chinese:"灯塔"
		Portuguese:"Farol" // farol also means that thing wich has a red ligh (i do not remember it's name) so if deemed nescessarry can add costeira to the beggining
		German:"Leuchtturm"
	}

	"Can only be built in coastal cities":{
		Italian:"La città deve trovarsi sulla costa"
		French:"Peut seulement être construit dans les villes côtières"
		Romanian:"Poate fi construit doar în orașe de pe țărm"
		Simplified_Chinese:"只能建在海滨城市"
		Portuguese:"Só pode ser construido em cidades costeiras"
		German:"Kann nur in Küstenstädten gebaut werden"
	}

	"+1 food from Ocean and Coast tiles":{
		Italian:"+1 Cibo da caselle Oceano e costiere"
		Romanian:"+1 hrană din celule ocean și de țărm"
		German:"+1 Nahrung von Ozean und Küsten Feldern"
		French:"+1 nourriture des cases océans et côtes"
		Simplified_Chinese:"每个海滨地块和海洋地块+1食物"
	}
	
	"The Great Lighthouse":{
		Spanish:"El Faro Del Fin Del Mundo"
		Italian:"Grande Faro"
		French:"le Grand Phare"
		Romanian:"Marele Far"
		Simplified_Chinese:"大灯塔"
		Portuguese:"O Grande Farol"
		German:"Der Große Leuchtturm"
	}

	"All military naval units receive +1 movement and +1 sight":{
		Spanish:"Todas las unidades militares navales reciben +1de movimiento y +1 de vision"
		Italian:"+1 Movimento e +1 Visione per ogni unità militare marittima"
		French:"+1 de mouvement et +1 de vision à toutes les unités navales militaires"
		Romanian:"Toate unitățile militare navale primesc +1 deplasare și +1 raza vizuală"
		Simplified_Chinese:"所有海军军事单位+1移动力和+1视野"
		Portuguese:"Todas as unidades navais recebem +1 movimento e +1 em sua linha de visão"
		German:"Alle militärischen Marineeinheiten erhalten +1 Bewegung und +1 Sicht"
	}

	"Stable":{	
		Italian:"Scuderia"
		Russian:"Конюшня"
		French:"Écurie"
		Romanian:"Grajd"
		Spanish:"Establos"
		Simplified_Chinese:"马厩"
		Portuguese:"Estabulos"
		German:"Stall"
	}

	"+15% Production when building Mounted Units in this city":{
		Italian:"+15% Produzione nella città nel reclutare unità a cavallo"
		German:"+15% Produktion beim Ausbilden von berittenen Einheiten in dieser Stadt"
		French:"+15% Production lorsqu'une unité montée est produite dans cette ville"
		Simplified_Chinese:"组建骑乘单位时产能积累速率+15%"
	}
	
	"Circus Maximus":{	
		Italian:"Circo Massimo"
		Russian:"Цирк Максимус"
		French:"Circus Maximus"
		Romanian:"Circus Maximus"
		Spanish:"Circo Máximo"
		Simplified_Chinese:"大竞技场"
		Portuguese:"Circo Máximo" //can also be spelled normally as Circus Maximus altough that (Circo Máximo) is written in normal portuguese not latin
		German:"Circus Maximus"
	}

	"Hanging Gardens":{	
		Italian:"Giardini Pensili"
		Russian:"Висячие сады"
		French:"Jardins suspendus"
		Romanian:"Grădini suspendate"
		Spanish:"Jardines Colgantes"
		Simplified_Chinese:"空中花园"
		Portuguese:"Jardins Suspensos"
		German:"Hängende Gärten"
	}

	/*
	//New Wonder: Statue of Zeus! Suggested by Smashfanful
	"Statue of Zeus":{	
		Italian:"Statua di Zeus"
		French:"Statue de Zeus"
		Simplified_Chinese:"宙斯神像"
	}

	"+15% Combat Strenght when attacking Cities":{
		Italian:"+15% Forza quando attacchi le Città"
		French:"+15% force lors d'attaque de villes"
		Simplified_Chinese:"在攻击城市时所有单位+15%战斗力"
	}

	//New Wonder: Mausoleum of Halicarnassus! Suggested by Smashfanful
	"Mausoleum of Halicarnassus":{	
		Italian:"Mausoleo di Alicarnasso"
		French:"Mausolé d'Halicarnasse"
		Simplified_Chinese:"摩索拉斯陵墓"
	}

	"+2 Gold from every source of Marble and Stone":{
		Italian:"+2 Oro da ogni fonte di Marmo e Pietra"
		French:"+2 or pour chaque ressources de marbre et de pierre"
		Simplified_Chinese:"所在城市开发的每处大理石或花岗石资源额外+2金钱"
	}
	*/

	"Colosseum":{	
		Italian:"Colosseo"
		Russian:"Колизей"
		French:"Collisée"
		Romanian:"Coloseum"
		Spanish:"Coliseo"
		Simplified_Chinese:"罗马竞技场"
		Portuguese:"Coliseu"
		German:"Collosseum"
	}
	
	"Terracotta Army":{
		Italian:"Esercito di terracotta"
		Simplified_Chinese:"兵马俑"
		French:"Armée de Terre Cuite"
	}
	
	"Market":{	
		Italian:"Mercato"
		Russian:"Рынок"
		French:"Marché"
		Romanian:"Piaţă"
		Spanish:"Mercado"
		Simplified_Chinese:"市场"
		Portuguese:"Mercado"
		German:"Markt"
	}
	
	"Bazaar":{ // Arabian unique - transliterate?
		Italian:"Bazaar"
		Romanian:"Bazar"
		Spanish:"Bazar"
		Simplified_Chinese:"巴扎"
		German:"Basar"
		French:"Bazar"
		Russian:"базар"
	}
	
	"Provides 1 extra copy of each improved luxury resource near this City":{
		Italian:"Concede 1 copia aggiuntiva di ogni risorsa di lusso migliorata vicino alla città"
		Romanian:"Oferă o copie în plus pentru fiecare resursă de lux din apropierea acestui oraș"
		Spanish:"Proporciona una copia extra de los recursos de lujo de la ciudad"
		Simplified_Chinese:"所在城市每处已开发的奢侈资源额外增加1处"
		German:"Gibt 1 extra Einheit jeder verbesserten Luxusresource in der Nähe dieser Stadt"
		French:"Produit un exemplaire supplémentaire de chaque ressources de luxe à côté de cette ville"
	}

	"+2 Gold for each source of Oil and oasis":{
		Italian:"+2 Oro per ogni fonte di Petrolio e ogni casella di Oasi"
		Romanian:"+2 Aur pentru fiecare sursă de Petrol sau oază"
		Spanish:"+2 de Oro por cada fuente de Petroleo o Oasis"
		Simplified_Chinese:"每处石油资源和每处绿洲+2金钱"
		German:"+2 Gold für jede Ölquelle oder Oase"
		French:"+2 or pour chaque ressources de pétrole et d'oasis"
	}
			
	"Monastery":{	
		Italian:"Monastero"
		Russian:"Монастырь"
		French:"Monastère"
		Romanian:"Mănăstire"
		Spanish:"Monasterio"
		Simplified_Chinese:"修道院"
		Portuguese:"Monastério"
		German:"Kloster"
	}

	"Notre Dame":{	
		Italian:"Notre Dame"
		Russian:"Нотр-Дам"
		French:"Notre-Dame"
		Romanian:"Notre Dame"
		Spanish:"Notre Dame"
		Simplified_Chinese:"巴黎圣母院"
		Portuguese:"Notre Dame"
		German:"Notre-Dame"
	}
	
	"Hagia Sophia":{
		Italian:"Hagia Sophia"
		Russian:"Собор Святой Софии"
		French:"Sainte-Sophie"
		Romanian:"Sfânta Sofia"
		Spanish:"Santa Sofía"
		Simplified_Chinese:"圣索菲亚大教堂"
		Portuguese:"Santa Sofia"
		German:"Hagia Sophia"
	}

	"+33% great person generation in all cities":{
		Italian:"+33% di generazione di Grandi Personaggi in tutte le città"
		Russian:"+ 33% к созданию великих людей во всех городах"
		French:"+ 33% de génération de Personnages illustres dans toutes les villes"
		Romanian:"+33% generație de persoane mari în toate orașele"
		German:"+33% erhöhte Wahrscheinlichkeit für die Geburt Großer Persönlichkeiten"
		Dutch:"+33% Geweldig persoon generatie in alle steden"
		Spanish:"+33% generación de Grandes Personas en todas las ciudades"
		Simplified_Chinese:"+33%所有城市伟人点数积累"
		Portuguese:"+33% de geração de grandes pessoas em todas as cidades"
	}
	
	"Mint":{ 
		Italian:"Zecca"
		Russian:"Монетный двор"
		French:"Hôtel de la monnaie"
		Romanian:"Fabrică de bani"
		Spanish:"Casa de la moneda"
		Simplified_Chinese:"铸币厂"
		Portuguese:"Casa da moeda"
		German:"Prägerei"
	}
	
	"Machu Picchu":{	
		Italian:"Machu Picchu"
		Russian:"Мачу-Пикчу"
		French:"Machu Picchu"
		Romanian:"Machu Picchu"
		Spanish:"Machu Picchu"
		Simplified_Chinese:"马丘比丘"
		Portuguese:"Machu Picchu"
		German:"Machu Picchu"
	}

	"Gold from all trade routes +25%":{
		Italian:"+25% oro da ogni rotta commerciale"
		Russian:"Золото со всех торговых путей + 25%"
		French:"Or de toutes les routes commerciales + 25%"
		Romanian:"Aur din toate rutele comerciale +25%"
		German:"Gold von allen Handelsrouten um 25% erhöht"
		Dutch:"Van alle handelroutes +25% goud"
		Spanish:"+25% de oro en todas las rutas de comercio"
		Simplified_Chinese:"所有贸易路线的金币收益+25%"
		Portuguese:"+25% de ouro de todas as linhas comerciais" // Linhas comerciais= comertial lines, replace with rotas de comércio if needed
	}
	
	"Aqueduct":{	
		Italian:"Acquedotto"
		Russian:"Акведук"
		French:"Aqueduc"
		Romanian:"Apeduct"
		Spanish:"Acueducto"
		Simplified_Chinese:"引水渠"
		Portuguese:"Aqueduto"
		German:"Aquädukt"
	}

	"40% of food is carried over after a new citizen is born":{
		Italian:"Il 40% del cibo viene immagazzinato dopo la nascita di un nuovo cittadino"
		Russian:"40% продовольствия сохраняется после рождения нового гражданина"
		French:"40% de la nourriture est préservée après la naissance d'un nouveau citoyen"
		Romanian:"40% din hrană este păstrată după ce se naște un nou cetățean"
		German:"40% der Nahrung wird übertragen, wenn ein neuer Einwohner geboren wird"
		Dutch:"40% van het voedsel word overgedragen na de geboorte van een nieuwe burger"
		Spanish:"40% de comida es arrastrada cada vez que nace un nuevo habitante"
		Simplified_Chinese:"城市增加新的市民后保留40%食物储备以加速成长"
		Portuguese:"40% da comida é mantida depois de um novo cidadão nascer"
	}
	
	"Great Wall":{
		Italian:"Grande Muraglia"
		Simplified_Chinese:"长城"
		French:"La Grande Muraille"
	}

	"Enemy land units must spend 1 extra movement point when inside your territory (obsolete upon Dynamite)":{
		Italian:"Le unità nemiche impiegano un punto Movimento extra se all'interno del tuo territorio (diventa obsoleta con la Dinamite)."
		Simplified_Chinese:"境内敌方陆军单位在任何地块额外消耗1移动力"
		French:"Les unités terrestre ennemies doivent dépenser un point de déplacement supplémentaires quand elles sont dans votre territoire (rendus obsolète par la Dynamite)"
	}
	
	"Workshop":{	
		Italian:"Bottega"
		Russian:"Мастерская"
		French:"Atelier"
		Romanian:"Atelier"
		Spanish:"Taller"
		Simplified_Chinese:"工坊"
		Portuguese:"Oficina"
		German:"Werkstatt"
	}

	"Forge":{	
		Italian:"Fucina"
		Russian:"Кузница"
		French:"Forge"
		Romanian:"Forjă"
		Spanish:"Forja"
		Simplified_Chinese:"煅造场"
		Portuguese:"Forja"
		German:"Schmiede"
	}
	
	"Harbor":{
		Spanish:"Puerto"
		Italian:"Porto"
		French:"Havre"
		Romanian:"Port"
		Simplified_Chinese:"港口"
		Portuguese:"Porto"
		German:"Hafen"
	}

	"+1 production from all sea resources worked by the city":{
		Spanish:"+1 de produccion a todos los recursos acuaticos trabajados por la ciudad"
		Italian:"+1 Produzione per ogni risorsa marittima sfruttata"
		French:"+1 de production pour toutes les ressources maritimes exploitées par la ville"
		Romanian:"+1 producție din toate resursele maritime prelucrate de oraș"
		Simplified_Chinese:"所在城市每个海洋资源+1产能"
		Portuguese:"1+ de produção de todos os recursos marítimos trabalhados pelo cidade"
		German:"+1 Produktion von allen Meer Ressourcen die von dieser Stadt bewirtschaftet werden"
	}

	"Connects trade routes over water":{
		Spanish:"Conecta rutas de comercio por el agua"
		Italian:"Consente le rotte commerciali marittime"
		French:"Connecter des routes commerciales maritimes"
		Romanian:"Leagă rute comerciale pe apă"
		Simplified_Chinese:"连接水上贸易路线"
		Portuguese:"Conecta rotas comerciais pela água"
		German:"Verbindet Handelsrouten über Wasser"
	}
	
	"University":{	
		Italian:"Università"
		Russian:"Университет"
		French:"Université"
		Romanian:"Universitate"
		Spanish:"Universidad"
		Simplified_Chinese:"大学"
		Portuguese:"Universidade"
		German:"Universität"
	}

	"Jungles provide +2 science":{
		Italian:"+2 scienza da giungle"
		Russian:"Джунгли обеспечивают +2 науки"
		French:"Jungles fournissent +2 science"
		Romanian:"Junglele oferă +2 știință"
		German:"Dschungel produziert +2 Wissenschaft"
		Dutch:"Oerwouden leveren +2 Wetenschap"
		Spanish:"Las selvas proporcionan +2 ciencia"
		Simplified_Chinese:"丛林+2科研"
		Portuguese:"Selvas proporcionam +2 ciência"
	}
	
	"Oxford University":{	
		Italian:"Università di Oxford"
		Russian:"Оксфордский университет"
		French:"L'université d'Oxford"
		Romanian:"Universitatea Oxford"
		Spanish:"Universidad de Oxford"
		Simplified_Chinese:"牛津大学"
		Portuguese:"Universidade de Oxford"
		German:"Oxford Universität"
	}

	"Castle":{	
		Italian:"Castello"
		Russian:"Замок"
		French:"Château"
		Romanian:"Castel"
		Spanish:"Castillo"
		Simplified_Chinese:"城堡"
		Portuguese:"Castelo"
		German:"Burg"
	}
	
	"Alhambra":{
		Italian:"Alhambra"
		German:"Alhambra"
		French:"Alhambra"
		Simplified_Chinese:"阿尔罕布拉宫"
	}

	"All newly-trained melee, mounted, and armored units in this city receive the Drill I promotion":{
		Italian:"Ogni unità da mischia, a cavallo e corazzata appena reclutata nella città riceve la promozione Addestramento I"
		German:"Alle neuen Nahkampf-, berittenen und gepanzerten Einheiten in dieser Stadt erhalten eine Drill I Beförderung"
		French:"Toutes les unités terrestres, montées, et renforcées produites dans cette ville recoivent la promotion Percé I" //not sure about the name of the promotion
		Simplified_Chinese:"所在城市新组建的近战、骑乘和装甲单位获得“操练I级”晋升"
	}
	
	"Angkor Wat":{	
		Italian:"Angkor Wat"
		Russian:"Ангкор-Ват"
		French:"Angkor Wat"
		Romanian:"Angkor Wat"
		Spanish:"Angkor Wat"
		Simplified_Chinese:"吴哥窟"
		Portuguese:"Angkor Wat"
		German:"Angkor Wat"
	}

	"Cost of acquiring new tiles reduced by 25%":{
		Italian:"-25% costo di acquisto di nuove celle"
		Russian:"Сокращает стоимость приобретения новых клеток на 25%"
		French:"Coût d'acquisition de nouvelles tuiles réduit de 25%"
		Romanian:"Costul de achiziționare a celulelor noi redus cu 25%"
		German:"Kosten um neue Felder zu kaufen ist um 25% verringert"
		Dutch:"Kosten voor het kopen van nieuwe velden verlaagt met 25%"
		Spanish:"El coste de adquirir nuevas casillas se reduce 25%"
		Simplified_Chinese:"购买新地块花费降低25%"
		Portuguese:"Custa de comprar novos terrenos reduzido em 25%"
	}
	
	"Porcelain Tower":{	
		Italian:"Torre di Porcellana"
		Russian:"Фарфоровая башня"
		French:"Tour de Porcelaine"
		Romanian:"Turnul de Porțelan"
		Spanish:"Torre de Porcelana"
		Simplified_Chinese:"大报恩寺塔"
		Portuguese:"Torre de Porcelana"
		German:"Porzellan Turm"
	}

	"Free great scientist appears":{
		Spanish:"Aparece una Gran Persona gratis"
		Italian:"Appare un Grande Scienziato"
		French:"Un scientifique illustre gratuit apparaît"
		Romanian:"Apare un mare om de știință gratuit"
		Simplified_Chinese:"免费的大科学家出现"
		Portuguese:"Aparece um Grande Cientista grátis"
		German:"Ein kostenloser Großer Wissenschaftler erscheint"
	}
	
	"Ironworks":{	
		Italian:"Ferriera"
		Russian:"Металлургический завод"
		French:"Atelier métallurgique"
		Romanian:"Fierărie"
		Spanish:"Herrería"
		Simplified_Chinese:"大铁厂"
		Portuguese:"Siderurgia"
		German:"Eisenhüttenwerk"
	}

	"Armory":{	
		Italian:"Armeria"
		Russian:"Оружейная"
		French:"Arsenal"
		Romanian:"Depozit de arme"
		Spanish:"Armería"
		Simplified_Chinese:"军械所"
		Portuguese:"Arsenal"
		German:"Waffenkammer"
	}

	"Observatory":{	
		Italian:"Osservatorio"
		Russian:"Обсерватория"
		French:"Observatoire"
		Romanian:"Observator"
		Spanish:"Observatorio"
		Simplified_Chinese:"天文台"
		Portuguese:"Observatório"
		German:"Observatorium"
	}

	"Opera House":{	
		Italian:"Teatro dell'opera"
		Russian:"Оперный театр"
		French:"Opéra"
		Romanian:"Operă"
		Spanish:"Teatro de la Ópera"
		Simplified_Chinese:"歌剧院"
		Portuguese:"Casa de Ópera"
		German:"Opernhaus"
	}
	
	"Sistine Chapel":{	
		Italian:"Cappella Sistina"
		Russian:"Сикстинская капелла"
		French:"Chapelle Sixtine"
		Romanian:"Capela Sixtină"
		Spanish:"Capilla Sixtina"
		Simplified_Chinese:"西斯廷教堂"
		Portuguese:" Capela Sistina"
		German:"Sistinische Kapelle"
	}

	"Culture in all cities increased by 25%":{
		Italian:"+25% cultura in ogni città"
		Russian:"Увеличивает прирост культуры на 25% во всех городах"
		French:"La culture dans toutes les villes a augmenté de 25%"
		Romanian:"Cultura în toate orașele crescută cu 25%"
		German:"Kultur wird in allen Städten um 25% erhöht"
		Dutch:"Cultuur word in alle steden verhoogd met 25%"
		Spanish:"Cultura en todas las ciudades incrementada 25%"
		Simplified_Chinese:"所有城市的文化产出+25%"
		Portuguese:"Cultura em todas as cidades incrementada em 25%"
	}
	
	"Bank":{	
		Italian:"Banca"
		Russian:"Банк"
		French:"Banque"
		Romanian:"Bancă"
		Spanish:"Banco"
		Simplified_Chinese:"银行"
		Portuguese:"Banco"
		German:"Bank"
	}
	
	"Forbidden Palace":{	
		Italian:"Palazzo Proibito"
		Russian:"Запретный дворец"
		French:"Cité Interdite"
		Romanian:"Palatul interzis"
		Spanish:"Palacio Prohibido"
		Simplified_Chinese:"紫禁城"
		Portuguese:"Palácio Proibido"
		German:"Verbotener Palast"
	}

	"Unhappiness from population decreased by 10%":{
		Italian:"-10% infelicità della popolazione"
		Russian:"Снижает недовольство от населения на 10%"
		French:"Le mécontentement de la population a diminué de 10%"
		Romanian:"Nefericirea de la populație a scăzut cu 10%"
		German:"Unzufriedenheit durch Bevölkerung um 10% verringert"
		Dutch:"Ontevredenheid van het volk word met 10% verlaagd"
		Spanish:"Infelicidad de la población reducida 10%"
		Simplified_Chinese:"来自人口的不满-10%"
		Portuguese:"Infelicidade da população reduzida em 10%"
	}
	
	"Theatre":{	
		Italian:"Teatro"
		Russian:"Tеатр"
		French:"Théâtre"
		Romanian:"Teatru"
		Spanish:"Teatro"
		Simplified_Chinese:"剧院"
		Portuguese:"Teatro"
		German:"Theater"
	}
	
	"Leaning Tower of Pisa":{
		Italian:"Torre pendente di Pisa"
		Romanian:"Turnul din Pisa"
		Spanish:"La Torre Inclinada De Pizza"
		German:"Schiefer Turm von Pisa"
		French:"Tour de Pise"
		Simplified_Chinese:"比萨斜塔"
	}

	"Free Great Person":{
		Italian:"Ottieni un Grande Personaggio gratuito"
		Romanian:"Persoană mare gratuită"
		Spanish:"Gran Persona gratis"
		German:"Kostenlose große Persönlichkeit"
		French:"Personnage illustre gratuit"
		Simplified_Chinese:"免费的伟人"
	}
	
	"Himeji Castle":{
		Italian:"Castello di Himeji"
		Simplified_Chinese:"姬路城"
		French:"Le château de Himeji"
	}

	"+15% combat strength for units fighting in friendly territory":{
		Italian:"+15% Forza per le unità che combattono in territorio amico"
		Simplified_Chinese:"单位在境内+15%战斗力"
		French:"+15% de force de combat pour les unités combattants sur un territoire allié"
	}
	
	"Taj Mahal":{	
		Italian:"Taj Mahal" //same in Italian
		Russian:"Тадж-Махал"
		French:"Taj Mahal"
		Romanian:"Taj Mahal"
		Spanish:"Taj Mahal"
		Simplified_Chinese:"泰姬陵"
		Portuguese:"Taj Mahal" // somethimes h has no sound in the portuguese language (brazilian variation [altough i am not sure about other variations]) and others it has the sound of h (weak sound)
					   // so that is why i would double check it later to see if Taj Mahal is correctly written in portuguese
		German:"Taj Mahal"
	}
	
	"Empire enters golden age":{
		Italian:"L'impero entra nell'Età dell'Oro"
		Russian:"Империя вступает в золотой век"
		French:"L'Empire entre dans un âge d'or"
		Romanian:"Imperiul intră în epoca de aur"
		German:"Es beginnt ein Goldenes Zeitalter"
		Dutch:"Het rijk betreed een gouden eeuw"
		Spanish:"El imperio comienza una Edad Dorada"
		Simplified_Chinese:"帝国进入黄金时代"
		Portuguese:"Império entra idade dourada"
	}
	
	"Windmill":{	
		Italian:"Mulino a vento"
		Russian:"Ветряная мельница"
		French:"Moulin à vent"
		Romanian:"Moară de vant"
		Spanish:"Molino de viento"
		Simplified_Chinese:"风车"
		Portuguese:"Moinho de vento"
		German:"Windmühle"
	}

	"Museum":{	
		Italian:"Museo"
		Russian:"Музей"
		French:"Musée"
		Romanian:"Muzeu"
		Spanish:"Museo"
		Simplified_Chinese:"博物馆"
		Portuguese:"Museu"
		//same in German
	}

	"Hermitage":{	
		Italian:"Hermitage"
		Russian:"Эрмитаж"
		French:"Ermitage"
		Romanian:"Schit"
		Spanish:"Ermita"
		Simplified_Chinese:"冬宫"
		Portuguese:"Eremitério"
		German:"Eremitage"
	}
	
	"The Louvre":{	
		Italian:"Il Louvre"
		Russian:"Лувр"
		French:"Le Louvre"
		Romanian:"Luvru"
		Spanish:"El Louvre"
		Simplified_Chinese:"卢浮宫"
		Portuguese:"O Louvre"
		German:"Der Louvre"
	}

	"Free Great Artist Appears":{
		Italian:"Appare un Grande Artista gratuito"
		Russian:"Появляется бесплатный великий художник"
		French:"Artiste illustre gratuit apparaît"
		Romanian:"un Artist Mare gratuit apare"
		Dutch:"Een gratis geweldige artiest verschijnt"
		Spanish:"Aparece un Gran Artista gratis"
		Simplified_Chinese:"免费的大艺术家出现"
		Portuguese:"Aparece um Grande Artista grátis"
		German:"Kostenloser Großer Künstler erscheint"
	}
	
	"Seaport":{
		Spanish:"Astillero"
		Italian:"Cantiere navale"
		French:"Port"
		Romanian:"Port maritim"
		Simplified_Chinese:"海运码头"
		Portuguese:"Port"
		German:"Seehafen"
	}

	"+1 production and gold from all sea resources worked by the city":{
		Spanish:"+1 de produccion y oro por todos los recursos acuaticos trabajados por la ciudad"
		Italian:"+1 Produzione e Oro da ogni risorsa marittima sfruttata dalla città"
		French:"+1 de production et d'or pour toutes les ressources maritimes exploitées par la ville"
		Romanian:"+1 producție și aur din toate resursele maritime prelucrate de oraș"
		Simplified_Chinese:"所在城市每个海洋资源+1产能和金钱"
		Portuguese:"'+1 de produção e ouro de todos os recursos navais trabalhados pela cidade"
		German:"+1 Produktion und Gold von allen Meeresressourcen die von der Stadt bewirtschaftet werden"
	}

	"+15% production of naval units":{
		Spanish:"+15% A la produccion de unidades navales"
		Italian:"+15% Produzione per le unità marittime"
		French:"+15% à la production d'unités maritimes"
		Romanian:"+15% producție de unități navale"
		Simplified_Chinese:"组建海上单位时+15%产能积累"
		Portuguese:"15% na produção de unidades marítimas"
		German:"+15% Produktion für Marineeinheiten"
	}
	
	"Public School":{	
		Italian:"Scuola pubblica"
		Russian:"Школа"
		French:"École publique"
		Romanian:"Școală publică"
		Spanish:"Escuela pública"
		Simplified_Chinese:"公立学校"
		Portuguese:"Escola Pública"
		German:"Öffentliche Schule"
	}
	
	"Hospital":{	
		Italian:"Ospedale"
		Russian:"Больница"
		French:"Hôpital"
		Romanian:"Spital"
		Spanish:"Hospital"
		Simplified_Chinese:"医院"
		Portuguese:"Hospital"
		German:"Krankenhaus"
	}

	"25% of food is carried over after a new citizen is born":{
		Italian:"Il 25% del cibo viene immagazzinato dopo la nascita di un nuovo cittadino"
		Russian:"25% продовольствия сохраняется после рождения нового гражданина"
		French:"25% de la nourriture est préservée après la naissance d'un nouveau citoyen"
		Romanian:"25% din hrană este păstrată după ce se naște un nou cetățean"
		German:"25% vom Essensvorrat wird behalten, wenn ein neuer Bewohner geboren wird"
		Dutch:"25% van het voedsel word overgedragen na de geboorte van een nieuwe burger"
		Spanish:"25% de comida es arrastrada cada vez que nace un nuevo habitante"
		Simplified_Chinese:"城市增加新的市民后保留25%食物储备以加速成长"
		Portuguese:"25% da comida é mantida depois de um novo cidadão nascer"
	}
	
	"Factory":{	
		Italian:"Fabbrica"
		Russian:"Завод"
		French:"Usine"
		Romanian:"Uzină"
		Spanish:"Fábrica"
		Simplified_Chinese:"工厂"
		Portuguese:"Fábrica"
		German:"Fabrik"
	}

	"Stock Exchange":{	
		Italian:"Borsa valori"
		Russian:"Фондовая биржа"
		French:"Bourse"
		Romanian:"Bursa de Valori"
		Spanish:"Bolsa de valores"
		Simplified_Chinese:"证券交易所"
		Portuguese:"Bolsa de valores"
		German:"Börse"
	}

    "Big Ben":{	
		Italian:"Big Ben"
		Simplified_Chinese:"大本钟"
		French:"Big Ben"
	}

	"-15% to purchasing items in cities":{
		Italian:"-15% costi in Oro per l'acquisto di unità ed edifici nelle Città"
		Simplified_Chinese:"所有城市购买建造项目所需的金钱花费-15%"
		French:"-15% d'or pour les achats dans les villes"
	}

	"Cristo Redentor":{
		Italian:"Cristo Redentor" //Same in Italian
		Russian:"Кристо Редентор"
		French:"Christ rédempteur"
		Romanian:"Cristo Redentor"
		Spanish:"Cristo Redentor"
		Simplified_Chinese:"救世基督像"
		Portuguese:"Cristo Redentor"
		//same in German
	}

	"Culture cost of adopting new Policies reduced by 10%":{
		Italian:"-10% costo in Cultura per ogni nuova politiche"
		Russian:"Колличество культуры для принятия новых общественных институтов -10%"
		French:"Coût culturel de l'adoption de nouvelles Doctrines réduit de 10%"
		Romanian:"Costul în cultură de adoptare a noilor politici a scăzut cu 10%"
		German:"Neue Sozialpolitiken erfordern 10% weniger Kultur"
		Dutch:"Aanschaffingskosten nieuwe sociaal beleiden verlaagd met 10%"
		Spanish:"Coste de cultura para adoptar nuevas políticas se reduce 10%"
		Simplified_Chinese:"推行新政策所需的文化点数-10%"
		Portuguese:"Custo cultural de adotar novas políticas reduzido em 10%"
	}
	
	"Kremlin":{
		Italian:"Cremlino"
		French:"Kremlin"
		German:"Kreml"
		Spanish:"Kremlin"
		Russian:"Кремль"
		Simplified_Chinese:"克里姆林宫"
	}

	"Defensive buildings in all cities are 25% more effective":{
		Italian:"+25% efficacia delle strutture difensive in tutte le città"
		Simplified_Chinese:"所有城市防御建筑建造速度+25%"
		French:"Les batiments de défense sont 25% plus efficace dans toutes les villes"
	}
	
	"Neuschwanstein":{
		Italian:"Castello di Neuschwanstein"
		Simplified_Chinese:"新天鹅堡"
		French:"Château de Neuschwanstein"
	}

	"+1 happiness, +2 culture and +3 gold from every Castle":{
		Italian:"+1 Felicità, +2 Cultura e +3 Oro per ogni Castello posseduto"
		Simplified_Chinese:"每一座城堡+3金钱、+2文化和+1快乐"
		French:"+1 bonheur, +2 culture et +3 or produits par tous les châteaux"
	}
	
	"Military Academy":{	
		Italian:"Accademia militare"
		Russian:"Военная академия"
		French:"Académie militaire"
		Romanian:"Academie militară"
		Spanish:"Academia militar"
		Simplified_Chinese:"军事学院"
		Portuguese:"Academia militar"
		German:"Militärakademie"
	}

	"Broadcast Tower":{	
		Italian:"Ripetitore"
		Russian:"Широковещательная башня"
		French:"Tour de diffusion"
		Romanian:"Turn radio"
		Spanish:"Torre de emisión"
		Simplified_Chinese:"广播塔"
		Portuguese:"Torre de Transmissão"
		German:"Fernmeldeturm"
	}
	
	"Eiffel Tower":{	
		Italian:"Torre Eiffel"
		Russian:"Эйфелева башня"
		French:"La Tour Eiffel"
		Romanian:"Turnul Eiffel"
		Spanish:"Torre Eiffel"
		Simplified_Chinese:"艾菲尔铁塔"
		Portuguese:"Torre Eiffel"
		German:"Eiffel-Turm"
	}

	"Provides 1 happiness per social policy":{
		Italian:"+1 Felicità per ogni politica sociale"
		Russian:"Обеспечивает 1 счастье за каждый общественный институт"
		French:"Fournit 1 de bonheur par Doctrines"
		Romanian:"Oferă 1 fericire per politică socială"
		German:"Gibt +1 Zufriedenheit pro Sozialgrundsatz"
		Dutch:"Levert 1 tevredenheid op per sociaal beleid"
		Spanish:"Otorga 1 felicidad por cada política social"
		Simplified_Chinese:"每项社会政策+1快乐"
		Portuguese:"Provem 1 felicade por política social"
	}
	
	"Statue of Liberty":{
		Italian:"Statua della Libertà"
		German:"Freiheitsstatue"
		French:"Statue de la Liberté"
		Simplified_Chinese:"自由女神像"
	}

	"+1 Production from specialists":{
		Italian:"+1 Produzione dagli Specialisti"
		German:"+1 Produktion von Spezialisten"
		French:"+1 Production par spécialiste"
		Simplified_Chinese:"每位专业人员+1产能"
	}
	
	"Medical Lab":{	
		Italian:"Laboratorio medico"
		Russian:"Медицинская лаборатория"
		French:"Laboratoire médical"
		Romanian:"Laborator medical"
		Spanish:"Laboratorio médico"
		Simplified_Chinese:"医学实验室"
		Portuguese:"Laboratório médico"
		German:"Medizinisches Labor"
	}

	"Research Lab":{	
		Italian:"Laboratorio di ricerca"
		Russian:"Исследовательская лаборатория"
		French:"Laboratoire de recherche"
		Romanian:"Laborator de cercetare"
		Spanish:"Laboratorio de investigación"
		Simplified_Chinese:"研发实验室"
		Portuguese:"Laboratório de investigação"
		German:"Forschungslabor"
	}

	"Hydro Plant":{	
		Italian:"Centrale idroelettrica"
		Russian:"ГЭС"
		French:"Centrale hydroélectrique"
		Romanian:"Hidrocentrală"
		Spanish:"Central hidroeléctrica"
		Simplified_Chinese:"水电站"
		Portuguese:"Central hidroelétrica"
		German:"Wasserkraftwerk"
	}

	"Stadium":{	
		Italian:"Stadio"
		Russian:"Стадион"
		French:"Stade"
		Romanian:"Stadion"
		Spanish:"Estadio"
		Simplified_Chinese:"体育场"
		Portuguese:"Estadio"
		German:"Stadion"
	}
	
	"Solar Plant":{	
		Italian:"Centrale ad energia solare"
		Russian:"Солнечный завод"
		French:"Centrale solaire"
		Romanian:"Centrală solară"
		Spanish:"Planta Solar"
		Simplified_Chinese:"太阳能电站"
		Portuguese:"Planta Solar"
		German:"Solarkraftwerk"
	}

	"Must be next to desert":{
		Italian:"Deve rasentare Deserto"
		Russian:"Должно быть рядом с пустыней"
		French:"Doit être à côté d'un désert"
		Romanian:"Trebuie să fie lângă deșert"
		German:"Muss an eine Wüste grenzen"
		Dutch:"Moet aan een woestijn grenzen"
		Spanish:"Debe estar próximo a un desierto"
		Simplified_Chinese:"必须紧邻沙漠"
		Portuguese:"Nescessário que esteja proximo ao deserto"
	}

	"Must be next to mountain":{
		Italian:"Deve rasentare Montagna"
		Simplified_Chinese:"必须紧邻山脉"
		French:"Doit être à côté d'une montagne"
	}

	"Sydney Opera House":{
		Spanish:"Casa De La Opera De Sidney"
		Italian:"Teatro dell'Opera di Sidney"
		French:"Opéra de Sydney"
		Romanian:"Opera din Sydney"
		Simplified_Chinese:"悉尼歌剧院"
		Portuguese:"Ópera de Sydney"
		German:"Opernhaus Sydney"
	}
	
	"CN Tower":{
		Italian:"CN Tower" //same in Italian
		//same in German
		French:"Tour du CN"
		Spanish:"Torre CN"
		Simplified_Chinese:"西恩塔"
	}

	"+1 population in each city":{
		Italian:"+1 Popolazione in ogni città"
		German:"+1 Einwohner in jeder Stadt"
		French:"+1 population dans chaque villes"
		Simplified_Chinese:"每座城市+1人口"
	}

	"+1 happiness in each city":{
		Italian:"+1 Felicità in ogni città"
		German:"+1 Zufriedenheit in jeder Stadt"
		French:"+1 bonheur dans chaque villes"
		Simplified_Chinese:"每座城市+1快乐"
	}
	
	"Pentagon":{
		Italian:"Pentagono"
		French:"Pentagone"
		//same in German
		Simplified_Chinese:"五角大楼"
	}

	"Gold cost of upgrading military units reduced by 33%":{
		Spanish:"El coste de mejorar unidades con oro se reduce un 33%"
		Italian:"-33% costi in Oro per aggiornare un'unità militare"
		Romanian:"Costurile în aur pentru dezvoltarea unităților militare reduse cu 33%"
		Simplified_Chinese:"升级军事单位所需的金钱-33%"
		Portuguese:"-33% custo de ouro para unidades militares"
		Russian:"стоимость улучшения юнита снижается на 33%"
		German:"Goldkosten für die Verbesserung von Militäreinheiten ist um 33% reduziert"
		French:"Le coût en or de l'amélioration des unités militaires est réduit de 33%"
	}
	
	"Apollo Program":{	
		Italian:"Programma Apollo"
		Russian:"Программа Аполлон"
		French:"Programme Apollo"
		Romanian:"Programul Apollo"
		Simplified_Chinese:"阿波罗计划"
		Spanish:"Programa Apollo"
		German:"Apollo Programm"
	}

	"Enables construction of Spaceship parts":{
		Italian:"Consente la costruzione di parti dell'astronave"
		Russian:"Разрешает строительство частей космического корабля"
		French:"Permet la construction des pièces du Vaisseau Spatial"
		Romanian:"Permite construcția de piese pentru nave spațiale"
		German:"Erlaubt die Produktion von Raumschiffteilen"
		Dutch:"Ontgrendelt productie van ruimteschip onderdelen"
		Spanish:"Habilita la construcción de partes de Nave Espacial"
		Simplified_Chinese:"允许建造太空飞船的部件"
		Portuguese:"Habilita a construção de partes da nave espacial"
	}
	
	"Nuclear Plant":{	
		Italian:"Centrale nucleare"
		Russian:"АЭС"
		French:"Centrale nucléaire"
		Romanian:"Centrală nucleară"
		Spanish:"Central nuclear"
		Simplified_Chinese:"核电站"
		Portuguese:"Planta Nuclear"
		German:"Atomkraftwerk"
	}
	
	"Spaceship Factory":{	
		Italian:"Fabbrica di astronavi"
		Russian:"Завод космических кораблей"
		French:"Chantier spatial"
		Romanian:"Fabrică de nave spațiale"
		Spanish:"Fábrica de Nave Espacial"
		Simplified_Chinese:"太空船工厂"
		Portuguese:"Fábrica de Naves Espaciais"
		German:"Raumschiff-Fabrik"
	}
    
	"Increases production of spaceship parts by 50%":{
		Italian:"+50% produzione di parti dell'astronave"
		Russian:"Ускоряет производство частей космического корабля на 50%"
		French:"Augmente la production de pièces de Vaisseau Spatial de 50%"
		Romanian:"Crește producția de piese pentru nave spațiale cu 50%"
		German:"Erhöht die Produktion von Raumschiffteilen um 50%"
		Dutch:"Verhoogd de productiesnelheid van ruimteschips onderdelen met 50%"
		Spanish:"Incrementa la producción de partes de Nave Espacial 50%"
		Simplified_Chinese:"建造太空船部件时+50%产能"
		Portuguese:"Torna a construção de partes de nave em 50%"
	}
	
	"Spaceship part":{
		Italian:"Parte dell'astronave"
		Russian:"Часть космического корабля"
		French:"Pièce de Vaisseau Spatial"
		Romanian:"piesă de nave spațiale"
		German:"Raumschiffteil"
		Dutch:"Ruimteschip onderdeel"
		Spanish:"Parte de Nave Espacial"
		Simplified_Chinese:"太空船的部件"
		Portuguese:"Parte de Nave Espacial"
	}
	
	"Hubble Space Telescope":{
		Italian:"Telescopio spaziale Hubble"
		German:"Hubble Weltraumteleskop"
		French:"Téléscope de Hubble"
		Simplified_Chinese:"哈勃太空望远镜"
	}

	"2 free great scientists appear":{
		Italian:"Appaiono 2 grandi scenziati gratuiti"
		German:"2 kostenlose Große Wissenschaftler erscheinen"
		French:"2 scientifiques illustres apparaissent"
		Simplified_Chinese:"2个免费的大科学家出现"
	}

	"Increases production of spaceship parts by 25%":{
		Italian:"+25% Produzione per le parti dell'astronave"
		German:"Erhöht die Produktion von Raumschiffteilen um 25%"
		French:"Améliore la production de pièces de vaisseau spatial de 25%"
		Simplified_Chinese:"建造太空船部件时+25%产能"
	}
	
	"SS Booster":{	//no translation that I know of
		Italian:"Propulsore dell'astronave"
		Spanish:"Potenciador (Nave espacial)"
		French:"Propulseur (Vaisseau Spatial)" // official translate is "Fusée de lancement"
		Romanian:"Propulsor pentru nave spațiale"
		Simplified_Chinese:"飞船助推器"
		Portuguese:"Propulsor de Nave Espacial"
		German:"Raumschiff Booster"
	}

	"SS Cockpit":{	//no translation that I know of
		Italian:"Abitacolo dell'astronave"
		Spanish:"Cabina (Nave espacial)"
		French:"Cabine (Vaisseau Spatial)"
		Romanian:"Cabină pentru nave spațiale"
		Simplified_Chinese:"飞船驾驶舱"
		Portuguese:"Cabine de Nave Espacial"
		German:"Raumschiff Cockpit"
	}

	"SS Engine":{	//no translation that I know of
		Italian:"Motore dell'astronave"
		Spanish:"Motor (Nave espacial)"
		French:"Moteur (Vaisseau Spatial)"
		Romanian:"Motor pentru nave spațiale"
		Simplified_Chinese:"飞船发动机"
		Portuguese:"Propulsor principal de Nave Espacial"
		German:"Raumschiff Triebwerke"
	}

	"SS Stasis Chamber":{	//no translation that I know of
		Italian:"Camera di stasi dell'astronave"
		Spanish:"Cámara de estasis (Nave espacial)"
		French:"Module de biostase (Vaisseau Spatial)"
		Romanian:"Cameră de biostază pentru nave spațiale"
		Simplified_Chinese:"飞船休眠舱"
		Portuguese:"Câmara  de biostase de Nave Espacial"
		German:"Raumschiff Stase-Kammer"
	}
	
////// And finally, units!

////// Ancient Era Units

    // Settler already translated in difficulties

	"Worker":{	
		Italian:"Lavoratore"
		Russian:"Рабочий"
		French:"Ouvrier"
		Romanian:"Muncitor"
		Spanish:"Trabajador"
		Simplified_Chinese:"工人"
		Portuguese:"Assalariado" // may change to trabalhador (assalariado means wage earner wich in portuguese has the same meaning of worker it is just another way to put it
		German:"Arbeiter"
	}

	"Scout":{	
		Italian:"Scout"
		Russian:"Разведчик"
		French:"Éclaireur"
		Romanian:"Explorator"
		Spanish:"Explorador"
		Simplified_Chinese:"斥候"
		Portuguese:"Explorador"
		German:"Kundschafter"
	}

	"Warrior":{	
		Italian:"Guerriero"
		Russian:"Воин"
		French:"Guerrier"
		Romanian:"Războinic"
		Spanish:"Guerrero"
		Simplified_Chinese:"勇士"
		Portuguese:"Guerreiro"
		German:"Krieger"
	}

	"Archer":{	
		Italian:"Arciere"
		Russian:"Лучник"
		French:"Archer"
		Romanian:"Arcaş"
		Spanish:"Arquero"
		Simplified_Chinese:"弓箭手"
		Portuguese:"Arqueiro"
		German:"Bogenschütze"
	}

	"Bowman":{
		// babylons unique
		Italian:"Guerriero con arco"	
		Russian:"Меткий лучник"
		French:"Archer Babylonien"
		Romanian:"Arcaș"
		//IS THIS SAME AS ARCHER IN OTHER LANGUAGES=?? 
		//In official Russian localization it's accurate archer :)
		//Spanish:Yep, exacly the same problem whit musketman and musketer
		Spanish:"Arquero experto"
		Simplified_Chinese:"巴比伦弓手"
		Portuguese:"Arqueiro"
		German:"Kampfbogenschütze" //from original game
	}

	"Work Boats":{
		Spanish:"Barco de trabajo"
		Italian:"Chiatta"
		French:"Bateau-atelier"
		Romanian:"Barcă de lucru"
		Simplified_Chinese:"工船"
		Portuguese:"Barcos de trabalho"
		German:"Arbeitsboote"
	}

	"Trireme":{
		Spanish:"Trirreme"
		Italian:"Trireme"
		French:"Trirème"
		Romanian:"Triremă"
		Simplified_Chinese:"三列桨战船"
		Portuguese:"Trireme"
		//same in German
	}

	"Chariot Archer":{	
		Italian:"Arciere su carro"
		Russian:"Лучник на колеснице"
		French:"Archer sur char"
		Romanian:"Arcaș în car"
		Spanish:"Arquero a carruaje"
		Simplified_Chinese:"战车射手"
		Portuguese:"Arqueiro de Biga"
		German:"Streitwagen-Bogenschütze"
	}

	"War Chariot":{ // Egypt unique
		Italian:"Carro da guerra"
		Romanian:"Războinic în car"
		Spanish:"Carruaje de guerra"
		Simplified_Chinese:"埃及战车"
		German:"Streitwagen"
		French:"Char de guerre"
	} 
	
	"Spearman":{	
		Italian:"Lanciere"
		Russian:"Копейщик"
		French:"Infanterie"
		Romanian:"Lăncier"
		Spanish:"Lancero"
        Simplified_Chinese:"枪兵"
		Portuguese:"Lanceiro"
		German:"Speerkrieger"
	}

	"Hoplite":{ // Greek unique
		Italian:"Oplita"
		Romanian:"Hoplit"
		Spanish:"Hoplita"
		Simplified_Chinese:"希腊重步兵"
		German:"Hoplit"
		French:"Hoplite"
	}
	
////// Classical Era Units

	"Composite Bowman":{
		Italian:"Arciere composito"
		Romanian:"Arcaș cu arc compozit"
		Spanish:"Arcos Compuestos"
		Simplified_Chinese:"复合弓兵"
		German:"Kompositbogenschütze"
		French:"Archer composite"
	}

	"Catapult":{	
		Italian:"Catapulta"
		Russian:"Катапульта"
		French:"Catapulte"
		Romanian:"Catapultă"
		Spanish:"Catapulta"
		Simplified_Chinese:"石弩"
		Portuguese:"Catapulta"
		German:"Katapult"
	}

	"Ballista":{
		Spanish:"Balista"
		Italian:"Ballista"
		French:"Balliste"
		Romanian:"Balistă"
		Simplified_Chinese:"弩炮"
		Portuguese:"Balista"
		German:"Balliste"
	}

	"Swordsman":{	
		Italian:"Spadaccino"
		Russian:"Мечник"
		French:"Épéiste"
		Romanian:"Spadasin"
		Spanish:"Espadachín"
		Simplified_Chinese:"剑士"
		Portuguese:"Espadachin" // may replace with guerreiro com espada if nescessary
		German:"Schwertkämpfer"
	}
	
	"Legion":{
		Italian:"Legionario"
		Romanian:"Legionar"
		Spanish:"Legionario"
		Simplified_Chinese:"古罗马军团"
		German:"Legionär"
		French:"Légion"
	}

	"Can construct roads":{
		Italian:"Può costruire Strade"
        Simplified_Chinese:"可以建造道路"
		French:"Peut construire des routes"
	}

	"Construct road":{ // for unit action button
		Italian:"Costruisci Strada"
        Simplified_Chinese:"建造道路"
		French:"Construire une route"
	} 
	
	"Horseman":{	
		Italian:"Guerriero a cavallo"
		Russian:"Всадник"
		French:"Cavalier"
		Romanian:"Călăreţ"
		Spanish:"Jinete"
		Simplified_Chinese:"骑手"
		Portuguese:"Cavaleiro" //can be replaced by guerreiro montado if nescessary
		German:"Reiter"
	}

	"Companion Cavalry":{	
		Italian:"Cavalleria dei Compagni"
		Russian:"Сопутствующая кавалерия"
		French:"Cavalerie des Compagnons"
		Romanian:"Cavalerie de companie"
		Spanish:"Caballería de compañia"
		Simplified_Chinese:"马其顿禁卫骑兵"
		Portuguese:"Cavalaria companheira" //may be replaced by cavalaria de compania if nescessary
		German:"Hetairenreiter"
	}
	
////// Medieval units

	"Galleass":{
		Spanish:"Galeaza"
		Italian:"Galeazza"
		French:"Galléasse"
		Romanian:"Galeră"
		Simplified_Chinese:"桨帆战舰"
		Portuguese:"Galleass"
		German:"Galeere"
	}
	
	"Crossbowman":{	
		Italian:"Balestriere"
		Russian:"Арбалетчик"
		French:"Arbalétrier"
		Romanian:"Trăgător cu arbaleta"
		Spanish:"Ballestero"
		Simplified_Chinese:"弩手"
		Portuguese:"Besteiro"
		German:"Armbrustschütze"
	}

	"Longbowman":{	
		Italian:"Arciere con arco lungo"
		French:"Archer long"
		Romanian:"Arcaș cu arc lung"
		Spanish:"Arquero de arco largo"
		Simplified_Chinese:"长弓手"
		Portuguese:"Arqueiro de arco longo"
		German:"Langbogenschütze"
	}

	"Chu-ko-nu":{
		Italian:"Chu-ko-nu"//same in Italian
		Romanian:"Chu-ko-nu"
		Spanish:"Chu-ko-nu"
		Simplified_Chinese:"诸葛弩"
		//same in German
		//same in French
	} // Chinese unique, can transliterate

/*
	"Chu-Ko-Nu":{ //it seems that it's useless to keep this one
		//Same as in Italian
		Simplified_Chinese:"诸葛弩"
		French:"Chu Ko Nu"
	}
*/

	"Trebuchet":{	
		Italian:"Trabocco"
		Russian:"Требушет"
		French:"Trébuchet"
		Romanian:"Aruncător de pietre"
		Spanish:"Trabuquete"
		Simplified_Chinese:"抛石机"
		Portuguese:"Trebuchet"
		German:"Tribock"
	}

	"Longswordsman":{
		Italian:"Guerriero con spada lunga"
		Russian:"Мечник (длинный меч)"
		French:"Spadassin à épée longue"
		Romanian:"Spadasin cu sabie lungă"
		Spanish:"Espadachín de espada larga"
		Simplified_Chinese:"长剑士"
		Portuguese:"Espachin de espada longa" // May replace espadachin with guerreiro if nescessary"
		German:"Langschwertkämpfer"
	}

	"Pikeman":{	
		Italian:"Picchiere"
		Russian:"Пикинер"
		French:"Piquier"
		Romanian:"Suliţaş"
		Spanish:"Piquero"
		Simplified_Chinese:"长枪兵"
		Portuguese:"Piqueiro"
		German:"Pikenier"
	}

	"Knight":{	
		Italian:"Cavaliere"
		Russian:"Рыцарь"
		French:"Chevalier"
		Romanian:"Cavaler"
		Spanish:"Caballero"
		Simplified_Chinese:"骑士"
		Portuguese:"Cavaleiro"
		German:"Ritter"
	}

	"Camel Archer":{
		Italian:"Arciere su cammello"
		Romanian:"Arcaș pe cămilă"
		Spanish:"Arquero a camello"
		Simplified_Chinese:"骆驼骑射手"
		Russian:"Лучник на верблюде"
		German:"Kamel-Bogenschütze"
		French:"Archer méhariste"
	}

	"Samurai":{
		Italian:"Samurai" //Same as in Italian
		Simplified_Chinese:"日本武士"
		French:"Samuraï"
	}

	"Combat very likely to create Great Generals":{
		Italian:"Può generare un Grande Generale combattendo"
		Simplified_Chinese:"战斗能更快地产生出大军事家"
		French:"A de grande chance de faire apparaitre un général illustre suite à un combat"
	}
	
////// Renaissance units

	"Caravel":{
		Spanish:"Caravela"
		Italian:"Caravella"
		French:"Caravelle"
		Romanian:"Caravelă"
		Simplified_Chinese:"轻帆船"
		Portuguese:"Caravela"
		Russian:"Каравелла"
		German:"Karavelle"
	}

	"Cannon":{	
		Italian:"Cannone"
		Russian:"Пушка"
		French:"Canon"
		Romanian:"Tun"
		Spanish:"Cañón"
		Simplified_Chinese:"加农炮"
		Portuguese:"Canhão"
		German:"Kanone"
	}

	"Musketman":{	
		Italian:"Soldato con moschetto"
		French:"Arquebusier"
		Romanian:"Muschetar"
		Spanish:"Mosquetero"
		Simplified_Chinese:"火铳手"
		Portuguese:"Soldado com mosquete"
		Russian:"Стрельцы"
		German:"Musketschütze"
	}

	"Musketeer":{ //french unique
		Spanish:"Mosquetero Revolucionario"
		Italian:"Moschettiere"
		French:"Mousquetaire"
		Romanian:"Muschetar"
		Simplified_Chinese:"火枪手"
		Portuguese:"Mosqueteiro"
		Russian:"Мушкетёр"
		German:"Musketier"
	} 

	"Minuteman":{
		Italian:"Minuteman" //same in Italian
		Romanian:"Rezervist"
		Spanish:"Milicia Revolucionaria"
		Simplified_Chinese:"快速民兵"
		Russian:"Минитмэн"
		//same in German
		//same in French
	} // American unique

	"Frigate":{
		Spanish:"Fragata"
		Italian:"Fregata"
		French:"Frégate"
		Romanian:"Fregată"
		Simplified_Chinese:"护卫舰"
		Portuguese:"Fragata"
		Russian:"Фригат"
		German:"Frigatte"
	}

	"Ship of the Line":{ // English unique
		Italian:"Nave di linea"
		Romanian:"Navă de atac"
		Spanish:"Barco De La Línea"
		Simplified_Chinese:"主力舰"
		Russian:"Линейный корабль"
		German:"Linienschiff"
		French:"Navire de ligne"
	} 

	"Lancer":{	
		Italian:"Lanciere a cavallo"
		Russian:"Улан"
		French:"Lancier"
		Romanian:"Lăncier"
		Spanish:"Jinete lancero"
		Simplified_Chinese:"枪骑兵"
		Portuguese:"Lanceiro montado"
		German:"Lanzer"
	}
	
////// Industrial units
	
	"Gatling Gun":{
		Italian:"Mitragliatrice Gatling"
		Romanian:"Mitralieră Gatling"
		Spanish:"Ametralladora De Plomo"
		Simplified_Chinese:"加特林"
		Russian:"Пулемёт Гатлинга"
		German:"Gatling Kanone"
		French:"Mitrailleuse Gatling"
	}

	"Rifleman":{	
		Italian:"Fuciliere"
		Russian:"Стрелок"
		French:"Fusilier"
		Romanian:"Carabinier"
		Spanish:"Fusilero"
		Simplified_Chinese:"来复枪兵"
		Portuguese:"Fuzileiro"
		German:"Gewehrschütze"
	}

	"Cavalry":{	
		Italian:"Cavalleria"
		Russian:"Кавалерия"
		French:"Cavalerie"
		Romanian:"Cavalerie"
		Spanish:"Cavallería"
		Simplified_Chinese:"近代骑兵"
		Portuguese:"Cavalaria"
		German:"Kavallerie"
	}
	
	"Cossack":{
		Italian:"Cosacco"
		Romanian:"Cazac"
		Spanish:"Cosaco"
		Simplified_Chinese:"哥萨克骑兵"
		Russian:"Казаки"
		German:"Kosak"
		French:"Cosaque"
	}
	
	"Artillery":{	
		Italian:"Artiglieria"
		Russian:"Артиллерия"
		French:"Artillerie"
		Romanian:"Artilerie"
		Spanish:"Artillería"
		Simplified_Chinese:"火炮"
		Portuguese:"Artilharia"
		German:"Artillerie"
	}

	"Ironclad":{
		Spanish:"Buque a vapor"
		Italian:"Ironclad"
		French:"Cuirassé"
		Romanian:"Blindat"
		Simplified_Chinese:"铁甲舰"
		// iron clad has 3 different tranlations to portuguese but i am not sure wich one to use
		Russian:"Броненосец"
		German:"Panzerschiff"
	}
	
////// Modern units

	"Landship":{
		Italian:"Nave di terra"
		Romanian:"Vehicul terestru"
		Spanish:"Tanque de la Gran Guerra"
		Simplified_Chinese:"履带战车"
		Russian:"Танкетка"
		German:"Landschiff"
		French:"Véhicule terrestre" //official translation but ugly
	}
	
	"Great War Infantry":{
		Italian:"Fante della Grande Guerra"
		Romanian:"Infanteria Marelui Război"
		Spanish:"Infanteria de la Gran Guerra"
		Simplified_Chinese:"早期现代步兵"
		Russian:"Стрелок"
		German:"Weltkriegs Infanterie"
		French:"Infanterie de la grande guerre"
	}

    "Foreign Legion":{ // French Unique
		Italian:"Legione straniera"
		Romanian:"Legiunea Străină"
		Spanish:"Legion Olvidada"
		Simplified_Chinese:"外籍军团"
		Russian:"Иностранный легион"
		German:"Fremdenlegion"
		French:"Légion étrangère"
	}
	
    /*
	"Foreign Legion":{ // this can be deleted
		Italian:"Legione Straniera"
		Simplified_Chinese:"外籍军团"
		French:"Légion étrangère"
	}
    */

	"+20% bonus outside friendly territory":{
		Italian:"+20% Forza fuori da territorio amico"
		Simplified_Chinese:"境外作战时战斗力+20%"
		French:"+20% bonus lors de combat hors d'un territoire allié" 
	}

	"Foreign Land":{ // for battle table combat percentage
		Italian:"Terra Straniera"
		Simplified_Chinese:"他国领土"
		French:"Terre étrangère"
	}
	
	"Destroyer":{
		Italian:"Cacciatorpediniere"
		Romanian:"Distrugător"
		Spanish:"Destructor"
		Simplified_Chinese:"驱逐舰"
		Russian:"УНИЧТОЖИТЕЛЬ ВСЕГО И ВСЕЯ ЖИВОГО"
		German:"Zerstörer"
		French:"Destroyer"
	}

	"Machine Gun":{
		Italian:"Mitragliatrice"
		Romanian:"Mitralieră"
		Spanish:"Ametralladora montada"
		Simplified_Chinese:"机关枪"
		Russian:"Пулемёт"
		German:"Maschienengewehr"
		French:"Mitrailleuse"
	}

	"Anti-aircraft Gun":{
		Italian:"Cannone antiaereo"
		Romanian:"Tun antiaerian"
		Spanish:"Arma Anti-Aerea"
		Simplified_Chinese:"高射炮"
		Russian:"Зенитка"
		German:"FLAK"
		French:"Canon anti-aérien"
	}

	"Infantry":{
		Italian:"Fanteria"
		Romanian:"Infanterie"
		Spanish:"Infanteria"
		Simplified_Chinese:"现代步兵"
		Russian:"Пехота"
		German:"Infanterie"
		French:"Infanterie"
	}

	"Battleship":{
		Italian:"Corazzata"
		Romanian:"Navă de luptă"
		Spanish:"Buque de guerra"
		Simplified_Chinese:"战列舰"
		Russian:"Линкор"
		German:"Schlachtschiff"
		French:"cuirassé"
	}

	"Submarine":{
		Italian:"Sottomarino"
		Romanian:"Submarin"
		Spanish:"Submarino"
		Simplified_Chinese:"潜艇"
		Russian:"Подводная Лодка"
		German:"U-Boot"
		French:"Sous-marin"
	}

	"Carrier":{ // aircrat carrier
		Italian:"Portaerei"
		Romanian:"Portavion"
		Spanish:"Porta Aviones"
		Simplified_Chinese:"航空母舰"
		Russian:"Авианосец"
		German:"Flugzeugträger"
		French:"Porte-avions"
	}
	
	"Great War Bomber":{
		Italian:"Bombardiere della Grande Guerra"
		Romanian:"Bombardier din Marele Război"
		Spanish:"Bombardero de la Gran Guerra"
		Simplified_Chinese:"早期轰炸机"
		Russian:"великий бомбардировщик0_0"
		German:"Weltkriegsbomber"
		French:"Bombardier de la grande guerre"
	}

	"Triplane":{
		Italian:"Triplano"
		Romanian:"Triplan"
		Spanish:"Triplano"
		Simplified_Chinese:"三翼机"
		Russian:"ТРИПЛАН"
		German:"Dreidecker"
		French:"Triplan"
	}
	
////// Atomic units (not in game yet but will be, not super important but why not)

	"Rocket Artillery":{
		Italian:"Artiglieria lanciarazzi"
		Romanian:"Artilerie de rachete"
		Spanish:"Artilleria de misiles"
		Simplified_Chinese:"火箭炮"
		Russian:"Ракетная Артиллерия"
		German:"Raketenartillerie"
		French:"Lance-roquettes"
	}

	"Anti-Tank Gun":{
		Italian:"Cannone anticarro"
		Romanian:"Tun antitanc"
		Spanish:"Arma Anti-Pesados"
		Simplified_Chinese:"反坦克炮"
		Russian:"противотанковое оружие"
		German:"Panzerabwehr-Kanone"
		French:"Canon antichar"
	}

	"Marine":{
		Italian:"Marine"
		Romanian:"Pușcaș marin"
		Spanish:"Marine"
		Simplified_Chinese:"海军陆战队"
		Russian:"Морской пехотинец"
		German:"Marine" //not sure if this is correct here
		French:"Fusillier marin"
	}

	"Mobile SAM":{
		Italian:"SAM mobile"
		Romanian:"Tanc antiaerian"
		Spanish:"Vehiculo SAM"
		Simplified_Chinese:"防空导弹车"
		Russian:"Мобильный СЭМ хуй знвет что это"
		German:"Mobile Flugabwehrrakte"
		French:"Lance-missiles SAM mobile"
	}

	"Paratrooper":{
		Italian:"Paracadutista"
		Romanian:"Soldat parașutist"
		Spanish:"Fuerzas Especiales"
		Simplified_Chinese:"伞兵"
		Russian:"Парашютист"
		German:"Fallschirmjäger"
		French:"Parachutiste"
	}

	"Tank":{
		Italian:"Carro armato"
		Romanian:"Tanc"
		Spanish:"Tanque"
		Simplified_Chinese:"坦克"
		Russian:"ТАНК"
		German:"Panzer"
		French:"Char"
	}

	"Panzer":{ // german unique
		Italian:"Panzer" //same in Italian
		Romanian:"Panzer"
		Spanish:"Panzer"
		Simplified_Chinese:"“虎II”坦克"
		Russian:"Панзэр"
		German:"Tiger II Panzer" //I used a more late WW2 panzer name here to destinguish 
		French:"Panzer"
	} 

	"Bomber":{
		Italian:"Bombardiere"
		Romanian:"Bombardier"
		Spanish:"Bombardero"
		Simplified_Chinese:"轰炸机"
		Russian:"Бомбардировщик"
		French:"Bombardier"
	}

    "Mechanized Infantry":{
		Italian:"Fanteria meccanizzata"
		Simplified_Chinese:"机械化步兵"
		French:"Infantrie mécanisée"
	}

    "Modern Armor":{
		Italian:"Armatura moderna"
		Simplified_Chinese:"现代坦克"
		French:"Blindé moderne"
    }

	"B17":{ // american unique
		Italian:"B-17"
		Romanian:"B17"
		Spanish:"B-17"
		Simplified_Chinese:"B-17“空中堡垒”"
		French:"B-17"
	}

	"Fighter":{
		Italian:"Caccia"
		Romanian:"Avion de vânătoare"
		Spanish:"Caza"
		Simplified_Chinese:"战斗机"
		German:"Jäger"
		French:"Chasseur"
	}

	"Helicopter Gunship":{
		Italian:"Elicottero da guerra"
		Romanian:"Elicopter de atac"
		Spanish:"Helicoptero Apache"
		Simplified_Chinese:"武装直升机"
		Russian:"Боевой вертолёт"
		German:"Angriffshelikopter"
		French:"Hélicoptère de combat"
	}
	
////// Information era - not even putting here, too far off

	/*
	"Giant Death Robot":{
		Italian:"Robot Gigante della Morte"
		French:"Robot Mortel Géant" //The most accurate should be "Robot géant de la mort" but it sound really ridiculous
		Simplified_Chinese:"末日机甲"
	}
	*/
	
////// Great units

	"Great Artist":{	
		Italian:"Grande Artista"
		Russian:"Великий художник"
		French:"Artiste illustre"
		Romanian:"Mare Artist"
		Spanish:"Gran Artista"
		Simplified_Chinese:"大艺术家"
		Portuguese:"Grande Artista"
		German:"Großer Künstler"
	}

	"Great Scientist":{	
		Italian:"Grande Scienziato"
		Russian:"Великий ученый"
		French:"Scientifique illustre"
		Romanian:"Mare Om de Știință"
		Spanish:"Gran Científico"
		Simplified_Chinese:"大科学家"
		Portuguese:"Grande Ciêntista"
		German:"Großer Wissenschaftler"
	}

	"Great Merchant":{	
		Italian:"Grande Mercante"
		Russian:"Великий торговец"
		French:"Marchand illustre"
		Romanian:"Mare Comerciant"
		Spanish:"Gran Mercader"
		Simplified_Chinese:"大商业家"
		Portuguese:"Grande Mercador"
		German:"Großer Händler"
	}

	"Great Engineer":{	
		Italian:"Grande Ingegnere"
		Russian:"Великий инженер"
		French:"Ingénieur illustre"
		Romanian:"Mare Inginer"
		Spanish:"Gran Ingeniero"
		Simplified_Chinese:"大工程师"
		Portuguese:"Grande engenheiro"
		German:"Großer Ingenieur"
	}

	"Great General":{
		Italian:"Grande Generale"
		Romanian:"Mare General"
		Spanish:"Gran General"
		Simplified_Chinese:"大军事家"
		Russian:"Великий полководец"
		German:"Großer General"
		French:"Général illustre"
	}
	
////// Social policies

	"Requires":{
		Italian:"Richiede"
		Russian:"Требует"
		French:"Requiert"
		Romanian:"necesită"
		Spanish:"Requiere"
		Simplified_Chinese:"需要"
		Portuguese:"Requer"
		German:"Benötigt"
	}
	
	"Adopt policy":{
		Italian:"Adotta politica"
		Russian:"Принять общественный институт"
		French:"Adopter la Doctrine"
		Romanian:"Adoptă politică"
		Spanish:"Adoptar política"
		Simplified_Chinese:"推行政策"
		Portuguese:"Adotar Política"
		German:"Grundsatz verabschieden"
	}

	"Unlocked at":{
		Italian:"Si sblocca con"
		Russian:"Разблокируется в"
		French:"Débloqué à"
		Romanian:"Deblocat la"
		Spanish:"Desbloqueado en"
		Simplified_Chinese:"解锁时代："
		Portuguese:"Desbloqueado em"
		German:"Freigeschaltet bei" //this could be wrong, "at" is very flexible and its translation depends on the context
	}
	
////// Tradition branch

	"Tradition":{
		Italian:"Tradizionalismo"
		Russian:"Традиция"
		French:"Tradition"
		Romanian:"Tradiție"
		Spanish:"Tradición"
		Simplified_Chinese:"传统政策"
		Portuguese:"Tradição"
		//same in German
	}

	"+3 culture in capital and increased rate of border expansion":{
		Italian: "+3 Cultura nella Capitale, e maggior tasso di espansione dei confini"
		Russian:"+3 культуры в столице и увеличивается скорость расширения границ"
		Romanian:"+3 cultură în capitală și rata de extindere a granițelor mărită"
		Spanish:"+3 cultura en la capital e incremento del ritmo de expansión de fronteras"
		Simplified_Chinese:"首都+3文化，边界扩张速度加快"
		Portuguese:"+3 cultura na capital e taxa de expansão de fronteiras"
		German:"+3 Kultur in der Hauptstadt und erhöhte Grenzerweiterungsrate"
		French:"+3 culture dans la capitale and accélère la vitesse d'expension du territoire"
	}

	"Aristocracy":{
		Italian:"Aristocrazia"
		Russian:"Аристократия"
		Romanian:"Aristocrație"
		Spanish:"Aristocracia"
		Simplified_Chinese:"贵族政治"
		Portuguese:"Aristocracia"
		German:"Aristokratie"
		French:"Aristocratie"
	}

	"+15% production when constructing wonders, +1 happiness for every 10 citizens in a city":{
		Italian: "+15% Produzione quando costruisci una Meraviglia, e +1 Felicità ogni 10 cittadini in una città"
		Russian:"+15% производства при создании чудес, +1 счастье за каждые 10 жителей в городе"
		Romanian:"+15% producție la construcția de minuni, +1 fericire pentru fiecare 10 cetățeni ai unui oraș"
		Spanish:"+15% producción al construir maravillas, +1 felicidad cada 10 habitantes in una ciudad"
		Simplified_Chinese:"建造奇观时+15%产能积累，城市中每10市民+1快乐"
		Portuguese:"+15 de produção ao construir maravilhas, +1 felicidade a cada 10 em uma cidade"
		German:"+15% Produktion beim Errichten von Wundern; +1 Zufriedenheit für jeden 10. Einwohner in einer Stadt"
		French:"+15% production lors de la construction de merveilles, +1 de bonheur pour chaque tranche de 10 citoyens dans chaques villes"
	}

	"Legalism":{
		Italian:"Legalismo"
		Russian:"Легализм"
		Romanian:"Legalitate"
		Spanish:"Legalismo"
		Simplified_Chinese:"律法统治"
		Portuguese:"Legalismo"
		German:"Legalismus"
		French:"Légalisme"
	}

	"Immediately creates a cheapest available cultural building in each of your first 4 cities for free":{
		Italian:"Le prime 4 città sono fornite di un edificio culturale gratuito"
		Russian:"Бесплатное культурное здание в первых 4 городах"
		Romanian:"Construcție de cultură gratuită pentru primele 4 orașe"
		Spanish:"Edificio de cultura gratis en las primeras 4 ciudades"
		Simplified_Chinese:"前4座城市免费获得一座文化建筑"
		Portuguese:"Edificio de cultura grátis em suas primeiras 4 cidades (monumento)"
		German:"Kostenloses Kulturgebäude in den ersten 4 Städten"
		French:"Un monument culturel gratuit dans vos 4 premières villes"
	}

	"Oligarchy":{
		Italian:"Oligarchia"
		Russian:"Олигархия"
		Romanian:"Oligarhie"
		Spanish:"Oligarquía"
		Simplified_Chinese:"寡头政治"
		Portuguese:"Oligarquia"
		German:"Oligarchie"
		French:"Oligarchie"
	}

	"Units in cities cost no Maintenance, garrisoned city +50% attacking strength":{ // need to correct all languages
		Italian:"+50% Forza d'attacco per le città con guarnigione, e nessun mantenimento per le loro guarnigioni"
		Russian:"Юниты в городах содержаться бесплатно, гарнизонный город + 50% силы атаки"
		Romanian:"Unitățile din orașe nu necesită costuri de întreținere, orașul înarmat + 50% atac"
		Spanish:"Unidades en las ciudades no cuestan mantenimiento, y +50% de fuerza de ataque"
		Simplified_Chinese:"镇守城市的单位无需维护费，有单位镇守的城市+50%远程攻击力"
		Portuguese:"Unidades em cidades não custam manutenção, +50% de força de ataque"
		German:"Einheiten in Städten Kosten keinen Unterhalt, +50% Angriffsstärke"
		French:"Les unités en garnison n'ont plus de coût d'entretien, +50% de la force d'attaque"
		Japanese:"都市のユニットは維持費、駐屯地の都市+ 50％の攻撃力"
	}

	"Landed Elite":{
		Italian:"Nobiltà terriera"
		Russian:"Землевладельческая Элита"
		Romanian:"Elita terestră"
		Spanish:"Élite terrateniente"
		Simplified_Chinese:"绅缙阶层"
		Portuguese:"Elite aterrisada"
		German:"Landjunkerschaft" //according to: https://en.wikipedia.org/wiki/Landed_nobility
		French:"Élite terrienne"
	}

	"+10% food growth and +2 food in capital":{
		Italian:"+10% Crescita e +2 Cibo nella capitale"
		Russian:"+10% прироста еды и +2 еды в столице"
		Romanian:"+10% creștere hrană și +2 hrană în capitală"
		Spanish:"+10% crecimiento de comida y +2 comida en la capital"
		Simplified_Chinese:"首都+10%食物积累速率，+2食物"
		Portuguese:"+10% adicionado ao crescimente de comida e +2 comida na capital"
		German:"+10% Nahrungswachstum und +2 Nahrung in der Hauptstadt"
		French:"Croissance +10% et Nourriture +2 dans la capitale"
	}

	"Monarchy":{
		Italian:"Monarchia"
		Russian:"Монархия"
		Romanian:"Monarhie"
		Spanish:"Monarquía"
		Simplified_Chinese:"君主政体"
		Portuguese:"Monarquia"
		German:"Monarchie"
		French:"Monarchie"
	}

	"+1 gold and -1 unhappiness for every 2 citizens in capital":{
		Italian:"+1 oro e -1 Infelicità ogni 2 cittadini nella capitale"
		Russian:"+1 золто и -1 недовольство за каждых двух жителей в столице"
		Romanian:"+1 aur și -1 nefericire pentru fiecare 2 cetățeni din capitală"
		Spanish:"+1 oro y -1 infelicidad cada 2 habitantes en la capital"
		Simplified_Chinese:"首都每2个市民+1金钱，-1不满"
		Portuguese:"+1 ouro e -1 de infelicidade para cada 2 habitantes na capital"
		German:"+1 Gold und -1 Unzufriedenheit für jeden 2. Einwohner in der Hauptstadt"
		French:"Or +1 et mécontentement -1 tous les 2 citoyens dans la capitale"
	}

	"Tradition Complete":{
		Italian:"Tradizionalismo Completo"
		Russian:"Традиция Завершена"
		Romanian:"Tradiție realizată"
		Spanish:"Tradición Completa"
		Simplified_Chinese:"完整的传统政策"
		Portuguese:"Tradição Completa"
		German:"Tradition vollständig"
		French:"Tradition complète"
	}

	"+15% growth and +2 food in all cities":{ //You should add an Acqueduct in the first 4 cities
		Italian:"+15% crescita e +2 Cibo in tutte le città"
		Russian:"+15% роста и +2 еды во всех городах"
		Romanian:"+15% creștere și +2 hrană în toate orașele"
		Spanish:"+15% crecimiento y +2 comida en todas las ciudades"
		Simplified_Chinese:"每座城市+15%食物积累速率，+2食物"
		Portuguese:"+15% crescimento e +2 de comida na capital"
		German:"+15% Wachstum und +2 Nahrung in allen Städten"
		French:"+15% de croissance et +2 nourriture dans toutes les villes"
	}
	
////// Liberty branch

	"Liberty":{
		Italian:"Libertà"
		Russian:"Воля"
		Romanian:"Libertate"
		Spanish:"Liberación"
		Simplified_Chinese:"自主政策"
		Portuguese:"Liberdade"
		German:"Unabhängigkeit"
		French:"Liberté"
	}

	"+1 culture in every city":{
		Italian:"+1 Cultura in ogni città"
		Russian:"+1 культура во всех городах"
		Romanian:"+1 cultură în fiecare oraș"
		Spanish:"+1 cultura en cada ciudad"
		Simplified_Chinese:"每座城市+1文化"
		Portuguese:"+1 cultura em todas as cidades"
		German:"+1 Kultur in jeder Stadt"
		French:"+1 Culture dans toutes les villes"
	}

	"Collective Rule":{
		Italian:"Governo collettivo"
		Russian:"Совместное управление"
		Romanian:"Regulă colectivă"
		Spanish:"Reglas colectivas"
		Simplified_Chinese:"集体统治"
		Portuguese:"Governo Coletivo"
		German:"Kollektivherrschaft"
		French:"Pouvoir collectif" //official translation, but "règles collectives" is more accurate
	}

	"Training of settlers increased +50% in capital, receive a new settler near the capital":{
		Italian:"La Capitale riceve un Colono gratuito nella Capitale, e produce Coloni il 50% più in fretta"
		Russian:"Увеличивает на 50% скорость создания поселенцев в столице. Также возле столицы бесплатно появляется посленец"
		Romanian:"Antrenamentul colonizatorilor crescut +50% în capitală, se obține un colonizator nou lângă capitală"
		Spanish:"Entrenamiento de colonos incrementado +50% en la capital y un colono gratis cerca de la capital"
		Simplified_Chinese:"首都组建移民的速度提升50%，首都附近获得1个移民"
		Portuguese:"Treinamento em de colonos +50% mais rapido na capital, receba um novo colono próximo a capital"
		German:"Ausbildung von Siedlern in der Hauptstadt ist um 50% erhöht; ein kostenloser Siedler erscheint in der Hauptstadt."
		French:"La vitesse de formation des colons augmente de 50% dans la capital capitale et un colon gratuit apparaît à proximité"
	}

	"Citizenship":{
		Italian:"Cittadinanza"
		Russian:"Гражданство"
		Romanian:"Cetățenie"
		Spanish:"Ciudadanía"
		Simplified_Chinese:"公民制度"
		Portuguese:"Cidadania"
		German:"Staatsbürgerschaft"
		French:"Citoyenneté"
	}

	"Tile improvement speed +25%, receive a free worker near the capital":{
		Italian:"I Lavoratori costruiscono il 25% più in fretta, e la Capitale riceve un Lavoratore gratuito"
		Russian:"Увеличивает на 25% скорость работы рабочих. Возле столицы появляется рабочий "
		Romanian:"+25% rata de construire pentru muncitori, se obține un muncitor gratuit lângă capitală"
		Spanish:"+25% ritmo de construcción de trabajadores y un trabajador gratis cerca de la capital"
		Simplified_Chinese:"区域设施建造速度+25%，首都附近获得1个工人"
		Portuguese:"+25% tava de construção de trabalhadores, receber trabalhador perto da capital"
		German:"+25% Baugeschwindigkeit für Felderverbesserungen bei Arbeitern; ein kostenloser Arbeiter erscheint in der Hauptstadt"
		French:"La vitesse de construction des ouvriers augmente de 25% et un ouvrier apparaît près de la capitale"
	}

	"Republic":{
		Italian:"Repubblica"
		Russian:"Республика"
		Romanian:"Republică"
		Spanish:"República"
		Simplified_Chinese:"共和政体"
		Portuguese:"Republica"
		German:"Republik"
		French:"République"
	}

	"+1 construction in every city, +5% construction when constructing buildings":{
		Italian:"+1 Produzione in ogni città, e +5% Produzione quando costruisci un edificio"
		Russian:"Увеличивает н 1% производство во всех городах и на 5% производство при строительстве зданий"
		Romanian:"+1 construcție în fiecare oraș, +5% construcție clădiri"
		Spanish:"+1 construcción en cada ciudad, +5% al construir edificios"
		Simplified_Chinese:"每座城市+1产能，城市建造建筑时+5%产能积累"
		Portuguese:"+1 de produção em todas as cidades,+5% construção quando construindo edificios"
		German:"+1 Produktion in jeder Stadt; +5% Produktion beim Bau von Gebäuden in Städten"
		French:"production +1, et production +5% dans les villes lors de la construction de bâtiments"
	}

	"Representation":{
		Italian:"Rappresentanza"
		Russian:"Представительство"
		Romanian:"Reprezentanță"
		Spanish:"Representación"
		Simplified_Chinese:"代议制度"
		Portuguese:"Representação"
		German:"Repräsentation"
		French:"Représentation"
	}

	"Each city founded increases culture cost of policies 33% less than normal. Starts a golden age.":{
		Italian:"Il costo in Cultura delle nuove Politiche Sociali aumenta del 33% in meno ad ogni nuova città fondata. Avvia inoltre un'Età dell'Oro."
		Russian:"Каждый основанный город на 33% меньше увеличивает цену общественных институтов. Начинает в державе золотой век."
		Romanian:"Fiecare oraș fondat crește costul în cultură al politicilor 33% sub normal. Începe o epocă de aur."
		Spanish:"Cada ciudad fundada incrementa el coste cultural de las políticas 33% menos de lo normal. Comienza una Edad de Oro"
		Simplified_Chinese:"每新建城市导致推行政策所需文化成本的增幅低于正常值33%，立即开启一次黄金时代"
		Portuguese:"Toda cidade fundada aumenta o custo de políticas 33% a menos que o normal, aciona uma Idade Dourada"
		German:"Jede gegründete Stadt erhöht die Kulturkosten von Grundsätzen um 33% weniger als üblich. Es beginnt ein Goldenes Zeitalter."
		French:"Pour chaque ville fondée, le coût en culture des doctrines augmentera 33% moins vite. Déclenche également un âge d'or"
	}

	"Meritocracy":{
		Italian:"Meritocrazia"
		Russian:"Меритократия"
		Romanian:"Meritocrație"
		Spanish:"Meritocracia"
		Simplified_Chinese:"精英政治"
		Portuguese:"Meritocracia"
		German:"Meritokratie"
		French:"Méritocratie"
	}

	"+1 happiness for every city connected to capital, -5% unhappiness from citizens":{
		Italian:"+1 Felicità per ogni città connessa alla capitale, e -5% Infelicità dai cittadini nelle città non occupate"
		Russian:"Улучшает на 1 настроение каждого города свзяанного со столицей. Уменьшает недовольство от граждан на 5%"
		Romanian:"+1 fericire pentru fiecare oraș legat de capitală, -5% nefericire a cetățenilor"
		Spanish:"+1 felicidad por cada ciudad conectada a la capital, -5% infelicdad de ciudadanos"
		Simplified_Chinese:"每座与首都相连的城市+1快乐, 来自于市民的不满-5%"
		Portuguese:"+1 felicade por cada cidade conectada a capital (estradas),-5% infelicidade de habitantes"
		German:"+1 Zufriedenheit für jede mit der Hauptstadt verbundenen Stadt; -5% Unzufriedenheit von Einwohnern"
		French:"Ville nationale reliée à la capitale : bonheur +1, et mécontentement -5% grâce aux citoyens des villes non occupées"
	}

	"Liberty Complete":{
		Italian:"Libertà Completa"
		Russian:"Воля Завершена"
		Romanian:"Libertate realizată"
		Spanish:"Liberación Completa"
		Simplified_Chinese:"完整的自主政策"
		Portuguese:"Liberade Completa"
		German:"Unabhängigkeit vollständig"
		French:"Liberté complète"
	}

	"Free Great Person of choice near capital":{
		Italian:"Appare un Grande Personaggio gratuito a scelta nella capitale"
		Russian:"Бесплатный Великий Человек по выбору рядом со столицей"
		Romanian:"Om Mare la alegere gratuit lângă capitală"
		Spanish:"Gran Persona gratis a elegir cerca de la capital"
		Simplified_Chinese:"获得1个免费的伟人，类型可以选择"
		Portuguese:"Grande Pessoa de sua escolha (grátis) na capital" 
		German:"Kostenlose Große Persönlichkeit der Wahl erscheint in der Hauptstadt"
		French:"personnage illustre gratuit près de votre capitale"
	}

////// Honor branch

	"Honor":{
		Spanish:"Honor"
		Italian:"Onore"
		Romanian:"Onoare"
		Simplified_Chinese:"荣誉政策"
		Portuguese:"Honra"
		Russian:"Честь"
		German:"Ehre"
		French:"Honneur"
	}

	"+25% bonus vs Barbarians; gain Culture when you kill a barbarian unit":{ //25% in Vanilla, 33% in G&K
		Spanish:"+25% bonus al luchar contra Barbaros"
		Italian:"+25% Forza contro i Barbari; ottieni Cultura quando uccidi unità barbariche"
		Romanian:"+25% bonus contra Barbarilor"
		Simplified_Chinese:"所有军事单位对蛮族的战斗力+25%，当杀死蛮族单位时可获得文化奖励"
		Portuguese:"+25% Força ao lutar contra Barbáros"
		Russian:"+25% к силе атаки против варваров"
		German:"+25% Bonus gegen Barbaren"
		French:"bonus de combat de 25% contre les Barbares"
	}

	"Warrior Code":{
		Spanish:"Codigo guerrero"
		Italian:"Codice guerriero"
		Romanian:"Cod războinici"
		Simplified_Chinese:"尚武精神"
		Portuguese:"Código de Honra"
		Russian:"Военная присяга"
		German:"Kriegerkodex"
		French:"Code du guerrier"
	}

	"+20% production when training melee units":{ //it's +15% in the original game
		Spanish:"+20% a la produccion de unidades cuerpo a cuerpo "
		Italian:"+20% Produzione per le unità da mischia"
		Romanian:"+20% producție la antrenarea luptătorilor de contact"
		Simplified_Chinese:"组建近战单位时+20%产能积累"
		Portuguese:"+20% Produção ao treinar unidades militares"
		Russian:"+20% к производству при создании военных юнитов"
		German:"+20% Produktion beim Rekrutieren von Nahkampfeinheiten"
		French:"Production +20% lors de la formation d'unités de combat rapproché"
	}

	"Discipline":{
		Spanish:"Diciplina"
		Italian:"Disciplina"
		Romanian:"Disciplină"
		Simplified_Chinese:"军事纪律"
		Portuguese:"Disciplina"
		Russian:"Дисциплина"
		German:"Disziplin"
		French:"Discipline"
	}

	"+15% combat strength for melee units which have another military unit in an adjacent tile":{
		Spanish:"+15% a la fuerza de combate de las unidades cuerpo a cuerpo cuando tienen una unidad militar adyacente"
		Italian:"+15% forza di combattimento alle unità da mischia vicine a un'altra unità militare"
		Romanian:"+15% putere de luptă pentru luptători de contact care au o altă unitate militară într-o celulă adiacentă"
		Simplified_Chinese:"近战单位可从每个相邻的己方单位获得15%战斗力加成"
		Portuguese:"+15% força para unidadaes corpo a corpo que tem outra unidade militar em um terreno adjacente"
		Russian:"+15% к силе за дружественный юнит на соседней клетке"
		German:"+15% Kampfstärke für Nahkampfeinheiten, die eine andere Militäreinheit in einem anliegenden Feld haben"
		French:"Puissance de combat +15% pour les unités de combat rapproché si une autre unité militaire se trouve sur une case adjacente"
	}

	"Military Tradition":{
		Spanish:"Tradicion militar"
		Italian:"Tradizione militare"
		Romanian:"Tradiție militară"
		Simplified_Chinese:"军事传统"
		Portuguese:"Tradição militar"
		Russian:"Военные традиции"
		German:"Militärtradition"
		French:"Tradition militaire"
	}

	"Military units gain 50% more Experience from combat":{
		Spanish:"Las unidades militares ganan un 50% mas experiencia en combate"
		Italian:"+50% esperienza in battaglia per le unità militari"
		Romanian:"Unitățile militare primesc cu 50% mai multă experiență în luptă"
		Simplified_Chinese:"军事单位通过战斗获得经验+50%"
		Portuguese:"+50% experiencia em batalha para as unidades militares"
		Russian:"юниты получают на 50% больше опыта от сражений"
		German:"Militäreinheiten erhalten 50% mehr Erfahrung (XP) durch Kämpfe"
		French:"Unités militaires : EXP gagnée en combat +50%"
	}

	"Military Caste":{
		Spanish:"Casta militar"
		Italian:"Casta Militare"
		Romanian:"Castă militară"
		Simplified_Chinese:"军人阶层"
		Portuguese:"Casta Militar"
		Russian:"военная каста"
		German:"Militarisierte Burg"
		French:"Caste militaire"
	}

	"Each city with a garrison increases happiness by 1 and culture by 2":{
		Spanish:"Cada ciudad con una guarnicion gana 1 de felicidad y 2 de cultura"
		Italian:"+1 Felicità e +2 Cultura per ogni città con una guarnigione"
		Romanian:"Fiecare oraș cu o garnizoană crește fericirea cu 1 și cultura cu 2"
		Simplified_Chinese:"每座有守军的城市+1快乐和+2文化"
		Portuguese:"+1 felicidade e +2 cultara por cidade com guarda"
		Russian:"каждый город с гарнизоном увеличивает счастье на 1 и культуру на 2"
		German:"Jede besatzte Stadt erhöht die Zufriedenheit um 1 und Kultur um 2"
		French:"Dans chaque ville possédant une garnison, +1 Bonheur et +2 Culture"
	}

	"Professional Army":{
		Spanish:"Ejercito profesional"
		Italian:"Esercito professionale"
		Romanian:"Armată profesionistă"
		Simplified_Chinese:"职业军队"
		Portuguese:"Exército Profissional"
		Russian:"профессиональная армия"
		German:"Professionelle Armee"
		French:"Armée de métier"
	}

	"Honor Complete":{
		Spanish:"Honor completado"
		Italian:"Onore Completo"
		Romanian:"Onoare realizată"
		Simplified_Chinese:"完整的荣誉政策"
		Portuguese:"Honra Completa"
		Russian:"институт чести изучен"
		German:"Ehre vollständig"
		French:"Honneur complète"
	}

	"Gain gold for each unit killed":{
		Spanish:"Ganas oro cada vez que destruyas una unidad enemiga"
		Italian:"Ottieni Oro ogni volta che elimini un'unità nemica"
		Romanian:"Obține aur pentru fiecare unitate ucisă"
		Simplified_Chinese:"杀死敌方单位时获得金钱"
		Portuguese:"Ganhe ouro por cada unidade morta"
		Russian:"получает золото за каждого убитого юнита"
		German:"Jede zerstörte Einheit gibt Gold"
		French:"Chaque unités tués rapporte de l'or"
	}
	
////// Piety branch

	"Piety":{
		Italian:"Pietà"
		Russian:"Набожность"
		Romanian:"Credință"
		Spanish:"Piedad"
		Simplified_Chinese:"虔信政策"
		Portuguese:"Piedade"
		German:"Frömmigkeit"
		French:"Piété"
	}

	"Building time of culture buildings reduced by 15%":{
		Italian:"-15% tempi di costruzione per le strutture religiose"
		Russian:"Время строительства культурных зданий уменьшена на 15%"
		Romanian:"Timpul de construcție pentru clădirile de cultură redus cu 15%"
		Spanish:"Tiempo de construcción de edificios de cultura reducido un 15%"
		Simplified_Chinese:"文化建筑的建造时间-15%"
		Portuguese:"Tempo de construção para edifícios culturais reduzido em 15%"
		German:"Bauzeit für Kulturgebäude ist um 15% reduziert"
		French:"diminue de 15% le temps nécessaire à la construction des batiments produisant de la culture"
	}

	"Organized Religion":{
		Italian:"Religione Organizzata"
		Russian:"Организованная религия"
		Romanian:"Religie organizată"
		Spanish:"Religión Organizada"
		Simplified_Chinese:"教会组织"
		Portuguese:"Religião Organizada"
		German:"Organisierte Religion"
		French:"Religion organisée"
	}

	"+1 happiness for each monument, temple and monastery":{
		Italian:"+1 felicità per ogni Monumento, Tempio e Monastero costruito"
		Russian:"+1 счастья за каждый монумент, храм и монастырь"
		Romanian:"+1 fericire pentru fiecare monument, templu sau mănăstire"
		Spanish:"+1 felicidad por cada monumento, templo y monasterio"
		Simplified_Chinese:"每座纪念碑、神庙、修道院+1快乐"
		Portuguese:"+1 felicidade por cada monumento, templo e monastério"
		German:"+1 Zufriedenheit für jedes Monument, Kloster und Tempel"
		French:"+1 bonheur pour chaque monument, temple et monastère"
	}

	"Mandate Of Heaven":{
		Italian:"Mandato del Cielo"
		Russian:"Небесный мандат"
		Romanian:"Mandat ceresc"
		Spanish:"Mandato del Cielo"
		Simplified_Chinese:"天命观念"
		Portuguese:"Mandato do Céu"
		German:"Mandat des Himmels"
		French:"Mandat du Ciel"
	}

	"50% of excess happiness added to culture towards policies":{
		Italian:"Il 50% di Felicità in eccesso si converte in Cultura per le future Politiche sociali"
		Russian:"50% избытка счатья прибавляется к культуре для попкупки общественных институтов"
		Romanian:"50% din fericirea în exces adăugată la cultură pentru politici"
		Spanish:"50% de exceso de felicidad añadido a la cultura para políticas"
		Simplified_Chinese:"快乐为正时每2点快乐+1点文化"
		Portuguese:"50% da felicidade em excesso sera adicionada para cultura para políticas"
		German:"50% der überschüssigen Zufriedenheit wird zu Kultur für Sozialegrundsätze umgewandelt"
		French:"50% du bonheur excédentaire est ajouté en Culture"
	}

	"Theocracy":{
		Italian:"Teocrazia"
		Russian:"Теократия"
		Romanian:"Teocrație"
		Spanish:"Teocracia"
		Simplified_Chinese:"神权政治"
		Portuguese:"Teocracia"
		German:"Theokratie"
		French:"Théocratie"
	}

	"Temples give +10% gold":{
		Italian:"+10% Oro dai Templi (Sepolcri per gli Egizi)"
		Russian:"Храмы увеличивают на 10% приток золота в городах"
		Romanian:"Templele oferă +10% aur"
		Spanish:"Templos dan +10% oro"
		Simplified_Chinese:"神庙的金钱产出+10%"
		Portuguese:"Templos dão +10% de ouro"
		German:"Tempel geben +10% Gold"
		French:"Les temples augmentent la production des villes de 10% "
	}

	"Reformation":{
		Italian:"Riforma"
		Russian:"Реформация"
		Romanian:"Protestantism"
		Spanish:"Reforma"
		Simplified_Chinese:"宗教改革"
		Portuguese:"Reformação"
		German:"Reformation"
		French:"Réforme"
	}

	"+33% culture in all cities with a world wonder, immediately enter a golden age":{
		Italian:"+33% Cultura in tutte le città con una Meraviglia Mondiale, e avvio di un'Età dell'Oro"
		Russian:"+33% культуры во всез городах с чудом света, начинает в державе золотой век"
		Romanian:"+33% cultură în toate orașele cu minuni, intră imediat în epoca de aur"
		Spanish:"+33% cultura en todas las ciudades con una Maravilla. Inmediatamente entras en una Edad de Oro"
		Simplified_Chinese:"所有拥有奇观的城市文化产出+33%，立即进入黄金时代"
		Portuguese:"+33% cultura em todas as cidades com uma maravilha. Imediatament entra Idade Dourada" 
		German:"+33% Kultur in allen Städten mit einem Weltwunder; Ein Goldenes Zeitalter beginnt."
		French:"+33% de culture dans toutes les villes ayant une Merveille, déclenche un âge d'or"
	}

	"Free Religion":{
		Italian:"Tolleranza Religiosa"
		Russian:"Веротерпимость"
		Romanian:"Religie liberă"
		Spanish:"Libertad de Culto"
		Simplified_Chinese:"信仰自由"
		Portuguese:"Liberdade de Religião"
		German:"Religionsfreiheit"
		French:"Tolérance religieuse" //official, or "Religion libre"
	}

	"+1 culture for each monument, temple and monastery. Gain a free policy.":{
		Italian:"+1 Cultura per ogni Monumento, Tempio e Monastero, più una Politica gratuita"
		Russian:"+1 культура за каждый монумент, храм и монастырь. Даёт бесплатный общественный институт"
		Romanian:"+1 cultură pentru fiecare monument, templu sau mănăstire. Obține o politică gratuită"
		Spanish:"+1 cultura por cada monumento, templo y monasterio. Ganas una política gratis"
		Simplified_Chinese:"每座纪念碑、神庙和修道院+1文化，获得1项免费的社会政策"
		Portuguese:"+1 cultura por cada monumento, templo e monastério. Ganha uma apolítica grátis"
		German:"+1 Kultur für jedes Monument, Kloster und Tempel; Ein kostenloser Grundsatz."
		French:"+1 culture pour chaque monument, temple et monastère, donne une doctrine gratuite"
	}

	"Piety Complete":{
		Italian:"Pietà Completa"
		Russian:"Набожность завершена"
		Romanian:"Credință realizată"
		Spanish:"Piedad Completa"
		Simplified_Chinese:"完整的虔信政策"
		Portuguese:"Piedade Completa"
		German:"Frömmigkeit vollständig"
		French:"Piété complète"
	}

	"Reduce culture cost of future policies by 10%":{
		Italian:"-10% costi in Cultura per le Politiche future"
		Russian:"Уменьшает цену будущих общественных институтов на 10%"
		Romanian:"Reduce costul în cultură pentru politicile viitoare cu 10%"
		Spanish:"Reduce el coste de cultura de políticas futuras un 10%"
		Simplified_Chinese:"未来推行社会政策的文化花费-10%"
		Portuguese:"Reduz o custo de futuras políticas em 10%"
		German:"Reduziere Kulturkosten von zukünftigen Grundsätzen um 10%"
		French:"Réduit le cout en culture des futures doctrines de 10%"
	}
	
////// Commerce branch

	"Commerce":{
		Italian:"Commercio"
		Russian:"Коммерция"
		Romanian:"Comerț"
		Spanish:"Comercio"
		Simplified_Chinese:"商业政策"
		Portuguese:"Comércio"
		German:"Kommerz"
		French:"Commerce"
	}

	"+25% gold in capital":{
		Italian:"+25% Oro nella Capitale"
		Russian:"+25% золота в столице"
		Romanian:"+25% aur în capitală"
		Spanish:"+25% oro en la capital"
		Simplified_Chinese:"首都金钱产出+25%"
		Portuguese:"+25% de ouro na capital"
		German:"+25% Gold in der Hauptstadt"
		French:"+25% de production d'or dans la capitale"
	}

	"Trade Unions":{
		Italian:"File di carri"
		Russian:"Караваны фургонов"
		Romanian:"Uniuni comerciale"
		Spanish:"Sindicatos"
		Simplified_Chinese:"联合公会"
		Portuguese:"Sindicatos"
		German:"Handelsunion"
		French:"Unions commerciales"
	}

	"Maintenance on roads & railroads reduced by 33%, +2 gold from all trade routes":{
		Italian:"-33% mantenimento in Oro su strade e ferrovie, +2 oro per ogni rotta commerciale"//you forgot to translate this
		Russian:"Стоимость содержания дорог и железных дорог уменьшена на 33%, +2 золота от всех торговых маршрутов"
		Romanian:"Întreținerea drumurilor și a căilor ferate redusă cu 33%, +2 aur din toate rutele comerciale"
		Spanish:"Mantenimiento de carreteras y líneas de ferrocarril reducido un 33%, +2 oro de todas las rutas comerciales"
		Simplified_Chinese:"道路和铁路的维修费-33%，所有贸易路线的金钱产出+2"
		Portuguese:"Manutenção reduzida em estradas e linhas férreas em 33%, +2 ouro de todas as rotas de comércio"
		German:"Instandhaltung von Straßen und Schienen um 33% reduziert; +2 Gold für alle Handelsrouten"
		French:"Le coût des routes et des chemins de fer est réduit de 33%, +2 or pour chaques routes commerciales"
	}

	"Mercantilism":{
		Italian:"Mercantilismo"
		Russian:"Меркантилизм"
		Romanian:"Mercantilism"
		Spanish:"Mercantilismo"
		Simplified_Chinese:"重商主义"
		Portuguese:"Mercantilismo"
		German:"Merkantilismus"
		French:"Mercantilisme"
	}

	"-25% to purchasing items in cities":{
		Italian:"-25% costi d'acquisto in Oro nelle città"
		Russian:"-25% цены покупок в городах"
		Romanian:"-25% la cumpărarea obiectelor în orașe"
		Spanish:"-25% a la compra de ítems en ciudades"
		Simplified_Chinese:"购买城市建造项目时的金钱花费-25%"
		Portuguese:"-25% a compra de itens em cidades"
		German:"-25% Gold Kosten beim Kauf von Objekten in Städten"
		French:"-25% de coût en or d'achat de batiments/unités dans les villes"
	}

	"Entrepreneurship":{
		Italian:"Imprenditorialità"
		Russian:"Предпринимательство"
		Romanian:"Antreprenoriat"
		Spanish:"Emprendimiento"
		Simplified_Chinese:"创业精神"
		Portuguese:"Empreendimento"
		//same in German
		French:"Entreprenariat"
	}

	"Great Merchants are earned 25% faster, +1 Science from every Mint, Market, Bank and Stock Exchange.":{
		Italian:"+25% tasso di nascita dei Grandi Mercanti, +1 Scienza da ogni Zecca, Mercato, Banca e Borsa"
		Russian:"Великие торговцы появляют на 25% быстрее, +1 наука от каждого Монетного двора, Рынка, Банка и Биржи"
		Romanian:"Marii Comercianți sunt obținuți 25% mai repede, +1 știință din fiecare fabrică de bani, piață. bancă sau bursă de valori"
		Spanish:"Grandes Mercantes son ganados 25% más rápido, +1 ciencia por cada casa de la moneda, mercado, banco y Bolsa de Valores"
		Simplified_Chinese:"大商业家的诞生速度+25%，每座铸币厂、市场、银行和证券交易所+1科研"
		Portuguese:"Grander mercadores são obtidos 25% mais rápido, +1 ciência de cada de Casa da Moeda, banco e bolsa de valores"
		German:"Große Händler erscheinen 25% schneller; +1 Wissenschaft von jeder Prägerei, Bank, Markt und Börse."
		French:"Apparition des marchands illustres 25% plus rapide, +1 science pour chaque Hôtel de la monnaie, Marché, Banque et Douane"
	}

	"Patronage":{
		Italian:"Mecenatismo"
		Russian:"Меценатство"
		Romanian:"Clientelă"
		Spanish:"Mecenazgo"
		Simplified_Chinese:"赞助政策"
		Portuguese:"Patrocínio" // not sure so double check yourself if deemed nescessary
		German:"Mäzenatentum" //according to https://en.wikipedia.org/wiki/Patronage --> click on German language post
		French:"Patronat"
	}

	"Cost of purchasing culture buildings reduced by 50%":{
		Italian:"-50% costi di per l'acquisto delle strutture culturali"
		Russian:"Цена покупки культурных строений уменьшена на 50%"
		Romanian:"Costul clădirilor de cultură redus cu 50%"
		Spanish:"Coste de comprar edificios de cultura reducido un 50%"
		Simplified_Chinese:"购买文化建筑时的金钱花费-50%"
		Portuguese:"Custo de comprar edifícios reduzido em 50%"
		German:"Kosten für den Kauf von Kulturgebäuden ist um 50% reduziert"
		French:"Coût d'achat des batiments culturelles réduit de 50%"
	}

	"Protectionism":{
		Italian:"Protezionismo"
		Russian:"Протекционизм"
		Romanian:"Protecționism"
		Spanish:"Proteccionismo"
		Simplified_Chinese:"贸易保护"
		Portuguese:"Protecionismo"
		German:"Protektionismus"
		French:"Protectionnisme"
	}

	"+1 happiness from each luxury resource":{
		Italian:"+1 Felicità per ogni risorsa di lusso"
		Russian:"+1 к счастью от каждого редкого ресурса"
		Romanian:"+1 fericire din fiecare resursă de lux"
		Spanish:"+1 felicidad por cada recurso de lujo"
		Simplified_Chinese:"每个奢侈资源+1快乐"
		Portuguese:"+1 Felicidade por cade recurso de luxo"
		German:"+1 Zufriedenheit für jede Luxusresource"
		French:"+1 Bonheur pour chaque ressource de luxe"
	}

	"Commerce Complete":{
		Italian:"Commercio Completo"
		Russian:"Коммерция завершена"
		Romanian:"Comerț realizat"
		Spanish:"Comercio Completo"
		Simplified_Chinese:"完整的商业政策"
		Portuguese:"Comércio Completo"
		German:"Kommerz vollständig"
		French:"Commerce complet"
	}

	"+1 gold from each specialist":{
		Italian:"+1 Oro per ogni specialista"
		Russian:"+1 золота от каждого специалиста"
		Romanian:"+1 aur de la fiecare specialist"
		Spanish:"+1 oro por cada especialista"
		Simplified_Chinese:"每个专业人员+1金钱"
		Portuguese:"+1 ouro por cada especialista"
		German:"+1 Gold für jeden Spezialisten"
		French:"+1 or pour chaque spécialiste"
	}
	
//////Rationalism branch

	"Rationalism":{
		Italian:"Razionalismo"
		Russian:"Рационализм"
		Romanian:"Raționalism"
		Spanish:"Racionalismo"
		Simplified_Chinese:"理性政策"
		Portuguese:"Racionalismo"
		German:"Rationalismus"
		French:"Rationalisme"
	}

	"Production to science conversion in cities increased by 33%":{
		Italian:"+33% conversione da Produzione a Scienza nelle città"
		Russian:"Перевод городского производства в науку увеличен на 33%"
		Romanian:"Conversia producției la știință în orașe crescută cu 33%"
		Spanish:"Conversión de producción a ciencia incrementado un 33% en todas las ciudades"
		Simplified_Chinese:"产能向科研转化收益+33%"
		Portuguese:"Conversão de produção para ciência em cidades aumentada por 33%"
		German:"Umwandlung von Produktion in Wissenschaft in Städten ist um 33% erhöht."
		French:"+33% de production lors de conversion de la production en science"
	}

	"Secularism":{
		Italian:"Secolarismo"
		Russian:"Секуляризм"
		Romanian:"Secularism"
		Spanish:"Laicismo"
		Simplified_Chinese:"世俗主义"
		Portuguese:"Secularismo"
		German:"Säkularismus"
		French:"Laïcité"
	}

	"+2 science from every specialist":{
		Italian:"+2 Scienza per ogni specialista"
		Russian:"+2 науки от каждого специалиста"
		Romanian:"+2 știință de la fiecare specialist"
		Spanish:"+2 ciencia por cada especialista"
		Simplified_Chinese:"每个专业人员+2科研"
		Portuguese:"+2 ciência de cada especialista"
		German:"+2 Wissenschaft durch jeden Spezialisten"
		French:"Spécialiste : science +2."
	}

	"Humanism":{
		Italian:"Umanesimo"
		Russian:"Гуманизм"
		Romanian:"Umanism"
		Spanish:"Humanismo"
		Simplified_Chinese:"人文主义"
		Portuguese:"Humanismo"
		German:"Humanismus"
		French:"Humanisme"
	}

	"+1 happiness from every university, observatory and public school":{
		Italian:"+1 Felicità per ogni Università, Osservatorio e Scuola Pubblica"
		Russian:"+1 счатье от каждого университета, обсерватории и школы"
		Romanian:"+1 fericire de la fiecare universitate, observator sau școală publică"
		Spanish:"+1 felicidad por cada universidad, observatorio y escuela pública"
		Simplified_Chinese:"每所大学、天文台和公立学校+1快乐"
		Portuguese:"+1 felicidade por cada universidade, observatório e escola pública"
		German:"+1 Zufriedenheit durch jede Universität, öffentliche Schule oder Observatorium."
		French:"+1 bonheur pour chaque université, observatoire et école publique"
	}

	"Free Thought":{
		Italian:"Libertà di pensiero"
		Russian:"Свободомыслие"
		Romanian:"Gândire liberă"
		Spanish:"Pensamiento Libre"
		Simplified_Chinese:"思想自由"
		Portuguese:"Pensamento Livre"
		German:"Freies Denken"
		French:"Liberté de pensée"
	}

	"+1 science from every trading post, +17% science from universities":{
		Italian:"+1 Scienza per ogni base commerciale, +17% scienza dalle Università"
		Russian:"+1 наука от каждого торгового поста, +17% науки от университетов"
		Romanian:"+1 știință de la fiecare punct comercial, +17% știință de la universități"
		Spanish:"+1 ciencia por cada puesto comercial, +17% ciencia de las universidades"
		Simplified_Chinese:"每处贸易站+1科研，大学+17%科研产出"
		Portuguese:"+1 ciência por cada posto mercantil, +17% ciência de todas as universidades" 
		German:"+1 Wissenschaft durch jeden Handelsposten; +17% Wissenschaft von Universitäten"
		French:"Comptoirs commerciaux : science +1 et science +17% grâce aux universités"
	}

	"Sovereignty":{
		Italian:"Sovranità"
		Russian:"Суверинетет"
		Romanian:"Suveranitate"
		Spanish:"Soberanía"
		Simplified_Chinese:"主权在民"
		Portuguese:"Soberania"
		German:"Souveränität"
		French:"Souveraineté"
	}

	"+15% science while empire is happy":{
		Italian:"+15% Scienza quando l'Impero è felice (ovvero la Felicità è al di sopra dello 0)"
		Russian:"+15% науки, когда империя счастлива"
		Romanian:"+15% știință cât timp imperiul este fericit"
		Spanish:"+15% ciencia mientras el imperio esté feliz"
		Simplified_Chinese:"快乐为正时科研产出+15%"
		Portuguese:"+15% ciência enquanto império está feliz"
		German:"+15% Wissenschaft solange das Reich zufrieden ist"
		French:"+15% science tant que l'empire est heureux"
	}

	"Scientific Revolution":{
		Italian:"Rivoluzione Scientifica"
		Russian:"Научная Революция"
		Romanian:"Revoluție științifică"
		Spanish:"Revolución Científica"
		Simplified_Chinese:"科技革命"
		Portuguese:"Revolução Ciêntifica"
		German:"Wissenschaftsrevolution"
		French:"Révolution scientifique"
	}

	"Gain 2 free technologies":{
		Italian:"Consente di scoprite due Tecnologie gratuite"
		Russian:"Даёт 2 бесплатные технологии"
		Romanian:"Obține 2 tehnologii gratuite"
		Spanish:"Ganas 2 tecnologías gratis"
		Simplified_Chinese:"给予2项免费科技"
		Portuguese:"Ganhe 2 tecnologias grátis"
		German:"2 kostenlose Technologien"
		French:"2 technologies gratuites"
	}

	"Rationalism Complete":{
		Italian:"Razionalismo Completo"
		Russian:"Рационализм завершён"
		Romanian:"Raționalism realizat"
		Spanish:"Racionalismo Completo"
		Simplified_Chinese:"完整的理性政策"
		Portuguese:"Racionalismo Completo"
		German:"Rationalismus vollständig"
		French:"Rationalisme complet"
	}

	"+1 gold from all science buildings":{
		Italian:"+1 Oro per ogni edificio scientifico costruito"
		Russian:"+1 золото от всех научных зданий"
		Romanian:"+1 aur de la toate clădirile științifice"
		Spanish:"+1 oro de todos los edificios de ciencia"
		Simplified_Chinese:"所有科研建筑+1金钱"
		Portuguese:"+1 ouro de todos os edifícios de ciência"
		German:"+1 Gold von allen Wissenschaftsgebäuden"
		French:"Les batiments scientifiques rapportent +1 or"
	}
	
////// Freedom branch

	"Freedom":{
		Italian:"Autonomia"
		Russian:"Свобода"
		Romanian:"Libertate"
		Spanish:"Libertad"
        	Simplified_Chinese:"自由政策"
		Portuguese:"Liberdade"
		German:"Freiheit"
		French:"Liberté"
	}

	"+25% great people rate":{
		Italian:"+25% tasso di generazione per i Grandi Personaggi"
		Russian:"+25% к скорости появления великих людей"
		Romanian:"+25% rată Oameni Mari"
		Spanish:"+25% generación de Grandes Personas"
		Simplified_Chinese:"伟人点数积累速率+25%"
		Portuguese:"+25% Geração de Grandes Pessoas"
		German:"+25% mehr Große Persönlichkeiten"
		French:"+25% d'apparition des personnages illustres"
	}
    
	"Constitution":{
		Italian:"Costituzione"
		Russian:"Конституция"
		Romanian:"Constituție"
		Spanish:"Constitución"
		Simplified_Chinese:"宪政主义"
		Portuguese:"Constituição"
		German:"Verfassung"
		French:"Constitution"
	}

	"+2 culture from each wonder":{
		Italian:"+2 Cultura per ogni Meraviglia"
		Russian:"+2 культуры от каждого чуда"
		Romanian:"+2 cultură din fiecare minune"
		Spanish:"+2 cultura por cada Maravilla"
		Simplified_Chinese:"每座奇观+2文化"
		Portuguese:"+2 cultura por cada Maravilha"
		German:"+2 Kultur durch jedes Wunder"
		French:"+2 culture pour chaque merveilles"
	}

	"Universal Suffrage":{
		Italian:"Suffragio Universale"
		Russian:"Всеобщее избирательное право"
		Romanian:"Vot universal"
		Spanish:"Sufragio Universal"
		Simplified_Chinese:"普选制度"
		Portuguese:"Sufrágio Universal"
		German:"Allgemeines Wahlrecht"
		French:"Suffrage universel"
	}

	"+1 production per 5 population":{
		Italian:"+1 Produzione per ogni abitante"
		Russian:"+1 производство за каждые 5 единиц населения"
		Romanian:"+1 producție la fiecare 5 cetățeni"
		Spanish:"+1 producción por cada 5 habitantes"
		Simplified_Chinese:"每5个人口+1产能"
		Portuguese:"+1 produção por cada 5 habitantes"
		German:"+1 Produktion für jeden 5. Einwohner"
		French:"+1 production par tranches de 5 habitants"
	}

	"Civil Society":{
		Italian:"Società civile"
		Russian:"Гражданское общество"
		Romanian:"Societate civilă"
		Spanish:"Sociedad Civil"
		Simplified_Chinese:"公民社会"
		Portuguese:"Sociedade Civil"
		German:"Zivilgesellschaft"
		French:"Société civile"
	}

	"-50% food consumption by specialists":{
		Italian:"-50% consumo di Cibo dagli Specialisti"
		Russian:"-50% потребления еды специалистами"
		Romanian:"-50% consum hrană de către specialiști"
		Spanish:"-50% gasto de comida por especialistas"
		Simplified_Chinese:"供养专业人员消耗的食物减半"
		Portuguese:"-50% gasto de comida por especialistas"
		German:"-50% Nahrungsverbrauch durch Spezialisten"
		French:"-50% consommation de nourriture des spécialistes"
	}

	"Free Speech":{
		Italian:"Libertà di parola"
		Russian:"Свобода слова"
		Romanian:"Exprimare liberă"
		Spanish:"Libertad de Expresión"
		Simplified_Chinese:"言论自由"
		Portuguese:"Liberdade de Expressão"
		German:"Meinungsfreiheit"
		French:"Liberté de parler"
	}

	"+1 culture for every 2 citizens":{
		Italian:"+1 Cultura ogni 2 Cittadini"
		Russian:"+1 культура за каждых 2 жителей"
		Romanian:"+1 cultură la fiecare 2 cetățeni"
		Spanish:"+1 cultura por cada 2 habitantes"
		Simplified_Chinese:"每2个市民+1文化"
		Portuguese:"+1 cultura para cada 2 habitantes"
		German:"+1 Kultur für jeden 2. Einwohner"
		French:"+1 culture tous les 2 citoyens"
	}

	"Democracy":{
		Italian:"Democrazia"
		Russian:"Демократия"
		Romanian:"Democrație"
		Spanish:"Democracia"
		Simplified_Chinese:"民主主义"
		Portuguese:"Democracia"
		German:"Demokratie"
		French:"Démocratie"
	}

	"Specialists produce half normal unhappiness":{
		Italian:"Gli Specialisti dimezzano l'Infelicità prodotta"
		Russian:"Специалисты производят в половину меньше недовольства"
		Romanian:"Specialiștii produc jumătate din nefericire"
		Spanish:"Especialistas producen la mitad de infelicidad"
		Simplified_Chinese:"城市人口中专业人员产生的不满减半"
		Portuguese:"Especialistas produzem metade da infelicidade normal"
		German:"Spezialisten produzieren 50% weniger Unzufriedenheit"
		French:"Les spécialistes produisent moitié moins de mécontentement"
	}

	"Freedom Complete":{
		Italian:"Autonomia Completa"
		Russian:"Свобода завершена"
		Romanian:"Libertate realizată"
		Spanish:"Libertad Completa"
		Simplified_Chinese:"完整的自由政策"
		Portuguese:"Liberdade Completa"
		German:"Freiheit vollständig"
		French:"Liberté complète"
	}

	"Tile yield from great improvement +100%, golden ages increase by 50%":{
		Italian:"Doppia resa (+100%) dai miglioramenti, e +50% durata da Età dell'Oro"
		Russian:"Доход клетки от великих улучшений +100%, золотые века увеличены на 50%"
		Romanian:"Producția celulelor din îmbunătățiri majore +100%, durata epocilor de aur crește cu 50%"
		Spanish:"Rendimiento de casilla por gran mejora aumenta en 100%, Edades de Oro incrementan 50%"
		Simplified_Chinese:"建有设施的地块产出+100%，黄金时代持续时间+50%"
		Portuguese:"Rendimento de de terrenos com grandes melhorias +100%, Idades de Ouro incrementam 50%"
		German:"+100% Felderträge aus Verbesserungen Großer Persönlichkeiten; Goldene Zeitalter dauern 50% länger"
		French:"Bonus des cases améliorés par les spécialistes +100%, la durée des âges d'or augmente de 50%"
	}
	
////// Autocracy branch

	"Autocracy":{
		Spanish:"Autocracia"
		Italian:"Autocrazia"
		Romanian:"Autocrație"
		Simplified_Chinese:"独裁政策"
		Portuguese:"Autocracia"
		Russian:"Автократия"
		German:"Autokratie"
		French:"Autocratie"
	}

	"-33% unit upkeep costs":{
		Spanish:"Coste de mantenimiento de unidades reducido en 33%"
		Italian:"-33% mantenimento delle unità in Oro"
		Romanian:"-33% la costurile de întreținere pentru unități"
		Simplified_Chinese:"单位维护费-33%"
		Portuguese:"-33% Manutenção de unidades"
		Russian:"-33% затрат на содержание юнитов"
		German:"-33% Einheiten Unterhaltskosten"
		French:"-33% de coût de maintenance des unités"
	}

	"Populism":{
		Spanish:"Populismo"
		Italian:"Populismo"
		Romanian:"Populism"
		Simplified_Chinese:"民粹主义"
		Portuguese:"Populismo"
		Russian:"популизм"
		German:"Populismus"
		French:"Populisme"
	}

	"Wounded military units deal +25% damage":{
		Spanish:"Las unidades militares hacen un +25% de daño cuando estan heridas"
		Italian:"+25% danno per le unità militari ferite"
		Romanian:"Unitățile militare rănite fac distrugeri +25%"
		Simplified_Chinese:"受伤单位给予敌方造成的伤害+25%"
		Portuguese:"+25% dano para unidades militares feridas"
		Russian:"раненые военные юниты наносят на 25% урона больше"
		German:"Verwundete Militäreinheiten haben +25% Schaden"
		French:"Les unités militaires blessés infligent +25% dégats"
	}

	"Militarism":{
		Spanish:"Militarismo"
		Italian:"Militarismo"
		Romanian:"Militarism"
		Simplified_Chinese:"军国主义"
		Portuguese:"Militarismo"
		Russian:"Милитаризм"
		German:"Militarismus"
		French:"Militarisme"
	}

	"Gold cost of purchasing units -33%":{
		Spanish:"Coste de comprar oro reducido a -33%"
		Italian:"-33% costi d'acquisto in Oro per le unità"
		Romanian:"Costul cumpărării de unități -33%"
		Simplified_Chinese:"购买单位时的金钱花费-33%"
		Portuguese:"-33% custo de comprar unidades"
		Russian:"Стоимость покупки снижается на 33%"
		German:"-33% Goldkosten für das Kaufen von Einheiten"
		French:"Le coût d'achat des unités militaires est réduit de 33%"
	}

	"Facism":{
		Spanish:"Facismo"
		Italian:"Fascismo"
		Romanian:"Fascism"
		Simplified_Chinese:"法西斯"
		Portuguese:"Fascismo"
		German:"Faschismus"
		French:"fascisme"
		Russian:"фашизм"
	}

	"Quantity of strategic resources produced by the empire increased by 100%":{
		Spanish:"El imperio produce un +100% de recursos estrategicos"
		Italian:"L'impero incrementa del 100% la quantità delle risorse strategiche possedute, raddoppiandole"
		Romanian:"Resursele strategice produse de imperiu crescute cu 100%"
		Simplified_Chinese:"帝国生产的战略资源+100%"
		Portuguese:"Quantidade de recursos estratégicos produzidos pelo império incrementado em 100%"
		Russian:"количество стратегических ресурсов обрабатываемых империей, удваивается"
		German:"Menge an strategische Resourcen ist um 100% erhöht."
		French:"La quantité de ressources stratégiques est doublé"
	}

	"Police State":{
		Spanish:"Estado de policias"
		Italian:"Stato di polizia"
		Romanian:"Stat polițienesc"
		Simplified_Chinese:"警察国家"
		Portuguese:"Estado de Polícia"
		Russian:"полицейский участок"
		German:"Polizeistaat"
		French:"Etat policier"
	}

	"Captured cities retain their previous borders":{
		Spanish:"Las ciudades capturadas retienen sus fronteras"
		Italian:"Le città conquistate mantengono i loro confini precedenti"
		Romanian:"Orașele cucerite își păstrează vechile hotare"
		Simplified_Chinese:"已占领城市保留先前的边界"
		Portuguese:"Cidades capturadas retem suas antigas frontieras"
		Russian:"Захваченные города сохраняют свои прежние границы"
		German:"Eingenommene Städte behalten ihre vorherigen Grenzen"
		French:"Les villes capturés ne perdent plus leurs territoires"
	}

	"Total War":{
		Spanish:"Guerra Total"
		Italian:"Guerra Totale"
		Romanian:"Război total"
		Simplified_Chinese:"全面战争"
		Portuguese:"Guerra Total"
		German:"Totaler Krieg"
		French:"Guerre Totale"
	}

	"+15% production when building military units and new military units start with 15 Experience":{
		Spanish:"+15% a la produccion cuando se esta construyendo unidades militares, las unidades militares comienzan con 15 de PX"
		Italian:"+15% Produzione per le unità militari, e +15 esperienza per le nuove unità militari"
		Romanian:"+15% producție când se construiesc unități militare, iar noile unități militare au 15 experiență din start"
		Simplified_Chinese:"组建军事单位时产能积累速率+15%，新的军事单位初始有15点经验值"
		Portuguese:"+15% produção ao construir unidades militares e novas unidades militares começam com 15 experiencia"
		Russian:"+15% К производству военных юнитов, Военные юниты начинают с 15 опыта"
		German:"+15% Produktion beim Bauen von Militäreinheiten; neue Militäreinheiten starten mit 15 Erfahrung (XP)"
		French:"+15% production lors de la construction d'unités militaires, les nouvelles unités apparaissent avec +15 EXP"
	}

	"Autocracy Complete":{
		Italian:"Autocrazia Completa"
		French:"Autocratie complète"
		Russian:"Автократия завершена"
		Simplified_Chinese:"完整的独裁政策"
	}

	"+1 happiness from each Walls, Castle and Arsenal":{
		Italian:"+1 Felicità per ogni Mura, Castello e Arsenale"
		French:"+1 de bonheur pour chaque Murs, Châteaux et Arsenal"
		Russian:"+1 счастье за каждую стену, замок и арсенал"
		Simplified_Chinese:"每座城墙、城堡和兵工厂+1快乐"
	}
	
////// Victory Screen

	"Science victory":{
		Italian:"Vittoria Scientifica"
		German:"Wissenschaftssieg"
		French:"Victoire scientifique"
		Simplified_Chinese:"科技胜利"
	}

	"Cultural victory":{
		Italian:"Vittoria Culturale"
		German:"Kultursieg"
		French:"Victoire Culturelle"
		Simplified_Chinese:"文化胜利"
	}

	"Conquest victory":{
		Italian:"Vittoria per Dominazione"
		German:"Dominanzsieg"
		French:"Victoire militaire"
		Simplified_Chinese:"征服胜利"
	}

	"Complete all the spaceship parts\n to win!":{
		Italian:"Completa tutte le parti\n  dell'astronave per vincere!"
		German:"Um zu gewinnen vervollständigen\nSie alle Raumschiffteile!"
		French:"Construisez toutes les parties du \n vaisseau spatial pour gagner!"
		Russian:"Для победы\n завершите все части космического коробля"
		Simplified_Chinese:"完成建造太空飞船\n胜利！"
	}

	"Complete 4 policy branches\n to win!":{
		Italian:"Completa quattro rami\n  politici per vincere!"
		German:"Um zu gewinnen vervollständigen\nSie 4 Grundsatzzweige!"
		French:"Completer 4 Doctrines pour gagner!"
		Russian:"Для победы\n завершите 4 ветви общественных инстутов"
		Simplified_Chinese:"完全推行4项社会政策\n胜利！"
	}

	"Destroy all enemies\n to win!":{
		Italian:"Distruggi tutti gli avversari \n per vincere!"
		German:"Um zu gewinnen besiegen Sie alle Gegner!"
		French:"Eliminer tous vos adversaires pour gagner!"
		Russian:"Для победы, \n уничтожьте всех врагов"
		Simplified_Chinese:"消灭所有敌人\n胜利!"
	}

	"You have won a scientific victory!":{
		Italian:"Hai ottenuto una Vittoria Scientifica!"
		German:"Sie haben den Wissenschaftssieg errungen!"
		French:"Vous avez fait une victoire scientifique!"
		Russian:"Вы одержали научную победу!"
		Simplified_Chinese:"恭喜！你赢得了科技胜利！"
	}

	"You have won a cultural victory!":{
		Italian:"Hai ottenuto una Vittoria Culturale!"
		German:"Sie haben den Kultursieg errungen!"
		French:"Vous avez fait une victoire culturelle!"
		Russian:"Вы одержали культурную победу!"
		Simplified_Chinese:"恭喜！你赢得了文化胜利！"
	}

	"You have won a conquest victory!":{
		Italian:"Hai ottenuto una Vittoria per Dominazione!"
		German:"Sie haben den Dominanzsieg errungen!"
		French:"Vous avez fait une victoire militaire !"
		Russian:"Вы одержали победу завоевания!"
		Simplified_Chinese:"恭喜！你赢得了征服胜利！"
	}

	"One more turn...!":{
		Italian:"Aspetta! Solo un altro turno..."
		German:"Nur noch eine Runde..."
		French:"Un autre tour... !"
		Russian:"Еще один ход...!"
		Simplified_Chinese:"再来一回合...！"
	}

	"Built Apollo Program":{
		Italian:"Programma Apollo costruito"
		German:"Vollendete das Apollo-Programm" //not sure about the context here
		French:"Construiser le programme Apollo" //same, it could be "construire"
		Simplified_Chinese:"开启阿波罗计划"
	}

	"Destroy [civName]":{
		Italian:"Distruggi [civName]"
		German:"Zerstöre [civName]"
		French:"Détruiser [civName]"
		Russian:"Уничтожить [civName]"
		Simplified_Chinese:"摧毁[civName]文明"
	}	
	
////// Unit Promotions

	"Pick promotion":{
		Italian:"Scegli promozione"
		French:"Choisissez une promotion"
		Simplified_Chinese:"选择晋升项"
	}
	
	" OR ":{// as in "Requires Accuracy I OR Barrage I
		Italian:" O "
		Spanish:" O "
		Romanian:" SAU "
		Simplified_Chinese:" 或 "
		Portuguese:" OR "
		Russian:" ИЛИ "
		German:" ODER "
		French:" OU "
	}
	
	"Accuracy I":{
		Italian:"Precisione I"
		German:"Genauigkeit I"
		French:"Précision I"
		Russian:"Точность I"
		Simplified_Chinese:"精准I级"
	}

	"Accuracy II":{
		Italian:"Precisione II"
		German:"Genauigkeit II"
		French:"Précision II"
		Russian:"Точность II"
		Simplified_Chinese:"精准II级"
	}

	"Accuracy III":{
		Italian:"Precisione III"
		German:"Genauigkeit III"
		French:"Précision III"
		Russian:"Точность III"
		Simplified_Chinese:"精准III级"
	}

	"Bonus vs units in open terrain 15%":{
		Italian:"+15% Forza contro unità in terreno aperto"
		French:"15% force contre les unités en terrain découvert"
		Russian:"Бонус против юнитов на открытой местности 15%"
		Simplified_Chinese:"对战开阔地形中的单位时+15%战斗力"
	}

	"units in open terrain":{
		Italian:"unità in terreno aperto"
		Simplified_Chinese:"位于开阔地形的单位"
		French:"Unités en terrain ouvert"
	}

	"Barrage I":{
		Italian:"Fuoco di Fila I"
		German:"Sperrfeuer I"
		French:"Barrage I"
		Russian:"Преграда I"
		Simplified_Chinese:"弹幕I级"
	}

	"Barrage II":{
		Italian:"Fuoco di Fila II"
		German:"Sperrfeuer II"
		French:"Barrage II"
		Russian:"Преграда II"
		Simplified_Chinese:"弹幕II级"
	}

	"Barrage III":{
		Italian:"Fuoco di Fila III"
		German:"Sperrfeuer III"
		French:"Barrage III"
		Russian:"Преграда III"
		Simplified_Chinese:"弹幕III级"
	}

	"Bonus vs units in rough terrain 15%":{
		Italian:"+15% Forza contro unità in terreno accidentato"
		French:"+15% force contre les unités en terrain accidenté"
		Russian:"Бонус против юнитов в пересеченной местности 15%"
		Simplified_Chinese:"对战复杂地形中的单位时+15%战斗力"
	}

	"Shock I":{
		Italian:"Assalto I"
		German:"Schock I"
		French:"Choc I"
		Russian:"Натиск I"
		Simplified_Chinese:"冲击I级"
	}

	"Shock II":{
		Italian:"Assalto II"
		German:"Schock II"
		French:"Choc II"
		Russian:"Натиск II"
		Simplified_Chinese:"冲击II级"
	}

	"Shock III":{
		Italian:"Assalto III"
		German:"Schock III"
		French:"Choc III"
		Russian:"Натиск III"
		Simplified_Chinese:"冲击III级"
	}

	"Drill I":{
		Italian:"Addestramento I"
		German:"Drill I"
		French:"Percée I"
		Russian: "Прорыв I"
		Simplified_Chinese:"操练I级"
	}

	"Drill II":{
		Italian:"Addestramento II"
		German:"Drill II"
		French:"Percée II"
		Russian: "Прорыв II"
		Simplified_Chinese:"操练II级"
	}

	"Drill III":{
		Italian:"Addestramento III"
		German:"Drill III"
		French:"Percée III"
		Russian: "Прорыв III"
		Simplified_Chinese:"操练III级"
	}

	"Scouting I":{
		Italian:"Esplorazione I"
		German:"Spähen I"
		French:"Eclaireur I"
		Russian:"Разведка I"
		Simplified_Chinese:"侦察I级"
	}

	"Scouting II":{
		Italian:"Esplorazione II"
		German:"Spähen II"
		French:"Eclaireur II"
		Russian:"Разведка II"
		Simplified_Chinese:"侦察II级"
	}

	"Scouting III":{
		Italian:"Esplorazione III"
		German:"Spähen III"
		French:"Eclaireur III"
		Russian:"Разведка III"
		Simplified_Chinese:"侦察III级"
	}

	"+1 Movement":{
		Italian:"+1 Movimento"
		German:"+1 Sichtweite"
		French:"+1 Mouvement"
		Russian:"+1 Передвижение"
		Simplified_Chinese:"+1移动力"
	}

	"Cover I":{
		Italian:"Copertura I"
		German:"Deckung I"
		French:"Protection I"
		Russian:"Укрытие I"
		Simplified_Chinese:"隐蔽I级"
	}

	"Cover II":{
		Italian:"Copertura II"
		German:"Deckung II"
		French:"Protection II"
		Russian:"Укрытие II"
		Simplified_Chinese:"隐蔽II级"
	}

	"+25% Defence against ranged attacks":{
		Italian:"+25 difesa contro gli attacchi a distanza"
		German:"+25% Verteidigung gegen alle Fernangriffe"
		French:"+25% défence contre les attaques à distance"
		Russian:"+25% защиты от дальних атак" 
		Simplified_Chinese:"对战远程单位时+25%防御力"
	}

	"March":{
		Italian:"Marcia"
		German:"Marschieren"
		French:"Marche"
		Russian:"Марш"
		Simplified_Chinese:"长途行军"
	}

	"Unit will heal every turn, even if it performs an action":{
		Italian:"L'unità guarisce ad ogni turno anche se esegue un'azione"
		French:"L'unité va se soigner à chaque tour, même si elle effectue une action"
		Russian:"Юнит лечится каждый ход, даже если совершает действие"
		Simplified_Chinese:"每回合回复(包括执行指令后)"
	}

	"Charge":{
		Italian:"Carica"
		German:"Angriff"
		French:"Charge"
		Simplified_Chinese:"猛烈冲锋"
	}

	"Bonus vs wounded units 33%":{
		Italian:"+33% forza contro unità ferite"
		French:"+33% force contre les unités montées"
		Russian:"Бонус против раненых 33%"
		Simplified_Chinese:"对战受伤单位时+33%战斗力"
<<<<<<< HEAD
  }
	"Bonus vs City 50%":{
		Italian:"50% Bonus contro Città"
		Simplified_Chinese:"攻击城市时+50%战斗力"
	}
	"Bonus vs City 15%":{
		Italian:"15% Bonus contro Città"
		Simplified_Chinese:"攻击城市时+15%战斗力"
	}
	"Bonus vs City 200%":{
		Italian:"200% Bonus contro Città"
		Simplified_Chinese:"攻击城市时+200%战斗力"
	}
	"Bonus vs City 30%":{
		Italian:"30% Bonus contro Città"
		Simplified_Chinese:"攻击城市时+30%战斗力"
	}
	"Bonus vs City 33%":{
		Italian:"33% Bonus contro Città"
		Simplified_Chinese:"攻击城市时+33%战斗力"
	}
	"Penalty vs City 33%":{
		Italian:"33% Malus contro Città"
		Simplified_Chinese:"攻击城市时-33%战斗力"
	}
=======
    }
  
>>>>>>> 5b2ec86b
	"wounded units":{
		Italian:"unità ferite"
		French:"unités blessés"
		Simplified_Chinese:"受伤单位"
	}

	"Mobility":{
		Italian:"Mobilità"
		German:"Mobilität"
		French:"Mobilité"
		Russian:"Мобильность"
		Simplified_Chinese:"机动能力"
	}

	"Siege":{
		Italian:"Assedio"
		German:"Belagerung"
		French:"Siège"
		Russian:"Осада"
		Simplified_Chinese:"攻坚能力"
	}

	"Volley":{
		Italian:"Raffica"
		German:"Salve"
		French:"Volée"
		Russian:"Залп"
		Simplified_Chinese:"齐射能力"
	}

	"Sentry":{
		Italian:"Sentinella"
		German:"Wache"
		French:"Sentinel"
		Russian:"Караул"
		Simplified_Chinese:"警戒能力"
	}

	"Range":{
		Italian:"Raggio di tiro ampliato"
		German:"Reichweite"
		French:"Portée"
		Russian:"Расширенный радиус"
		Simplified_Chinese:"攻击范围"
	}

	"+1 Range":{
		Italian:"+1 raggio"
		German:"+1 Reichweite"
		French:"+1 portée d'attaque"
		Russian:"+1 радиус"
		Simplified_Chinese:"+1射程"
	}

	"Indirect Fire":{
		Italian:"Fuoco indiretto"
		German:"Indirektes Feuer"
		French:"Attaque indirecte" //not sure
		Russian:"Непрямой Огонь"
		Simplified_Chinese:"间接火力"
	}

	"Ranged attacks may be performed over obstacles":{
		Italian:"Permette di sparare a distanza superando gli ostacoli"
		French:"Les attaques à distances peuvent être effectués à travers des obstacles"
		Russian:"Дальнобойные атаки могут выполняться над препятствиями"
		Simplified_Chinese:"越过障碍进行远程攻击"
	}

	"Formation I":{
		Italian:"Formazione I"
		German:"Formation I"
		French:"Formation I"
		Russian:"Формация I"
		Simplified_Chinese:"列阵I级"
	}

	"Formation II":{
		Italian:"Formazione II"
		German:"Formation II"
		French:"Formation II"
		Russian:"Формация II"
		Simplified_Chinese:"列阵II级"
	}

	"Blitz":{
		Italian:"Incursione"
		German:"Blitz"
		French:"Guerre éclair"
		Russian:"Блиц"
		Simplified_Chinese:"闪击战术"
	}

	"1 additional attack per turn":{
		Italian:"L'unità può attaccare due volte ogni turno"
		French:"1 attaque supplémentaire par tour"
		Russian:"Дополнительная атака за ход"
		Simplified_Chinese:"每回合有一次额外的攻击机会"
	}

	"Logistics":{
		Italian:"Logistica"
		German:"Logistick"
		French:"Logistique"
		Russian:"Логистика"
		Simplified_Chinese:"后勤补给"
	}

	"Bombardment I":{
		Italian:"Bombardamento I"
		German:"Bombardierung I"
		French:"Bombardement I"
		Russian:"Бомбардировка I"
		Simplified_Chinese:"轰炸I级"
	}

	"Bombardment II":{
		Italian:"Bombardamento II"
		German:"Bombardierung II"
		French:"Bombardement II"
		Russian:"Бомбардировка II"
		Simplified_Chinese:"轰炸II级"
	}

	"Bombardment III":{
		Italian:"Bombardamento III"
		German:"Bombardierung III"
		French:"Bombardement III"
		Russian:"Бомбардировка III"
		Simplified_Chinese:"轰炸III级"
	}

	"Bonus vs land units 33%":{
		Italian:"+33% forza contro unità terrestri"
		French:"+33% force contre les unités terrestres"
		Russian:"Бонус против наземных юнитов 33%"
		Simplified_Chinese:"对战陆军单位时+33%战斗力"
	}

	"Bonus vs land units 34%":{
		Italian:"+34% forza contro unità terrestri"
		French:"+34% force contre les unités terrestres"
		Russian:"Бонус против наземных юнитов 34%"
		Simplified_Chinese:"对战陆军单位时+34%战斗力"
	}

	"Boarding Party I":{
		Italian:"Abbordaggio I"
		German:"Entermannschaft I"
		French:"Embarquement I"
		Russian:"Абордаж I"
		Simplified_Chinese:"接舷I级"
	}

	"Boarding Party II":{
		Italian:"Abbordaggio II"
		German:"Entermannschaft II"
		French:"Embarquement II"
		Russian:"Абордаж II"
		Simplified_Chinese:"接舷II级"
	}

	"Boarding Party III":{
		Italian:"Abbordaggio III"
		German:"Entermannschaft III"
		French:"Embarquement III"
		Russian:"Абордаж III"
		Simplified_Chinese:"接舷III级"
	}

	"Bonus vs water units 15%":{
		Italian:"+15% forza contro le unità anfibie"
		French:"+15% force contre les unités navales"
		Russian:"Бонус против водных юнитов +15%"
		Simplified_Chinese:"对战海军单位时+15%战斗力"
	}

	"Bonus vs Mounted 50%":{
		Italian:"50% Bonus contro unità a cavallo"
		Simplified_Chinese:"对战骑乘单位时+50%战斗力"
        French:"Bonus contre les unités montées +50%"
	}

/*
	"Bonus vs Mounted 33%":{
		Italian:"33% Bonus contro unità a cavallo"
		Simplified_Chinese:"对战骑乘单位时+33%战斗力"
	}

	"Bonus vs Armor 100%":{
		Simplified_Chinese:"对战装甲单位时+100%战斗力"
		French:"Bonus contre les unités montées +50%"
	}
*/

	"Bonus vs Mounted 33%":{
		Simplified_Chinese:"对战骑乘单位时+33%战斗力"
		French:"Bonus contre les unités montées +33%"
	}

	"Bonus vs Armor 100%":{
		Italian:"100% Bonus contro unità corazzate"
		Simplified_Chinese:"对战装甲单位时+100%战斗力"
		French:"Bonus contre les unités montées +100%"
	}

	"Coastal Raider I":{
		Italian:"Incursione costiera I"
		German:"Küstenräuber I"
		French:"Commando Côtier I" //not very accurate
		Russian:"Береговой налетчик I"
		Simplified_Chinese:"海掠I级"
	}

	"Coastal Raider II":{
		Italian:"Incursione costiera II"
		German:"Küstenräuber II"
		French:"Commando Côtier II"
		Russian:"Береговой налетчик II"
		Simplified_Chinese:"海掠II级"
	}

	"Coastal Raider III":{
		Italian:"Incursione costiera III"
		German:"Küstenräuber III"
		French:"Commando Côtier III"
		Russian:"Береговой налетчик III"
		Simplified_Chinese:"海掠III级"
	}

	"Targeting I":{
		Italian:"Puntamento I"
		German:"Gezielter Schlag I"
		French:"Ciblage I"
		Russian:"Прицеливание I"
		Simplified_Chinese:"定位I级"
	}

	"Targeting II":{
		Italian:"Puntamento II"
		German:"Gezielter Schlag II"
		French:"Ciblage II"
		Russian:"Прицеливание II"
		Simplified_Chinese:"定位II级"
	}

	"Targeting III":{
		Italian:"Puntamento III"
		German:"Gezielter Schlag III"
		French:"Ciblage III"
		Russian:"Прицеливание III"
		Simplified_Chinese:"定位III级"
	}

	"Wolfpack I":{
		Italian:"Attacco in massa I"
		German:"Rudeltaktik I"
		French:"Meute I"
		Russian:"Массовая атака I"
		Simplified_Chinese:"狼群I级"
	}

	"Wolfpack II":{
		Italian:"Attacco in massa II"
		German:"Rudeltaktik II"
		French:"Meute II"
		Russian:"Массовая атака II"
		Simplified_Chinese:"狼群II级"
	}

	"Wolfpack III":{
		Italian:"Attacco in massa III"
		German:"Rudeltaktik III"
		French:"Meute III"
		Russian:"Массовая атака III"
		Simplified_Chinese:"狼群III级"
	}
	
////// Civilopedia texts

	"Basics":{
		Italian:"Basi"
		German:"Spielkonzepte"
		French:"Basiques"
		Simplified_Chinese:"基础"
	}

	"Resources":{
		Italian:"Risorse"
		German:"Ressourcen"
		French:"Ressources"
		Simplified_Chinese:"资源"
	}

	"Terrains":{
		Italian:"Terreni e caratteristiche"
		German:"Gelände und Geländearten"
		French:"Terrains"
		Simplified_Chinese:"地形"
	}

	"Tile Improvements":{
		Italian:"Miglioramenti"
		German:"Modernisierungen"
		French:"Améliorations de cases" 
		Simplified_Chinese:"地块设施"
	}
	
	"Unique to [civName], replaces [unitName]":{
		Italian:"Unico per la civiltà [civName], sostituisce [unitName]"
		Spanish:"Único a la civilización [civName], reemplaza [unitName]"
		Romanian:"Unic pentru civilizație [civName], înlocuiește [unitName]"
		Simplified_Chinese:"[civName]文明独有，取代[unitName]"
		Portuguese:"Exclusivo da civilização [civName], substitui [unitName]"
		Russian:"Уникальный для цивилизации [civName], заменяет [unitName]"
		German:"Einzigartig für Zivilisation [civName], ersetzt [unitName]"
		French:"Unique à la civilisation [civName], remplace [unitName]"
	}

	"Cost":{
		Italian:"Costo"
		Simplified_Chinese:"花费"
        French:"Côte"
	}

	"Requires [buildingName] to be built in the city":{
		Italian:"Richiede la costruzione di [buildingName] nella città"
		French:"Requiert la construction de [buildingName] dans la ville"
		Simplified_Chinese:"需要城市建有[buildingName]"
	}

	"Requires [buildingName] to be built in all cities":{
		Italian:"Richiede la costruzione di [buildingName] in tutte le città"
		French:"Requiert la construction de [buildingName] dans toutes les villes"
		Simplified_Chinese:"需要所有城市建有[buildingName]"
	}

	"Provides a free [buildingName] in the city":{
		Italian:"Dona l'edificio gratuito [buildingName] nella città"
		French:"Construit un(e) [buildingName] gratuit(e) dans la ville"
		Simplified_Chinese:"城市获得一座免费的建筑：[buildingName]"
	}

	"Requires worked [resource] near city":{
		Italian:"Richiede che la città sfrutti [resource]"
		French:"Nécessite l'exploitation de [resource] près de la ville"
		Simplified_Chinese:"需要城市附近有已开发的资源：[resource]"
	}

	"Wonder is being built elsewhere":{
		Simplified_Chinese:"正在其他城市建造该奇观"
        French:"Cette merveille est déjà en construction ailleurs"
	}

	"Requires a [buildingName] in all cities":{
		Simplified_Chinese:"需要所有城市建有[buildingName]"
        French:"Nécessite un(e) [buildingName] dans toutes les villes"
	}

	"Requires a [buildingName] in this city":{
		Simplified_Chinese:"需要城市建有[buildingName]"
        French:"Nécessite un(e) [buildingName] dans cette ville"
	}

	"Requires [resource]":{
		Simplified_Chinese:"需要资源：[resource]"
        French:"[resource] requis(e)"
	}

	"Required tech: [requiredTech]":{
		Italian:"Tecnologie propedeutiche: [requiredTech]"
		French:"Nécessite la technologie: [requiredTech]"
		Simplified_Chinese:"需要科技：[requiredTech]"
	}

	"Upgrades to [upgradedUnit]":{
		Italian:"Aggiorna a [upgradedUnit]"
		French:"Améliorer en [upgradedUnit]"
		Simplified_Chinese:"可升级为[upgradedUnit]"
	}

	"Obsolete with [obsoleteTech]":{
		Italian:"Diventa obsoleta con [obsoleteTech]"
		French:"Obsolète avec [obsoleteTech]"
		Simplified_Chinese:"研发下列科技后过时：[obsoleteTech]"
	}

	"May contain [listOfResources]":{ //e.g ?
		Italian:"Può contenere [listOfResources]"
		French:"Peut contenir [listOfResources]"
		Simplified_Chinese:"可能拥有下列资源：[listOfResources]"
	}

	"Occurs on [listOfTerrains]":{
		Italian:"Può avvenire/avviene su [listOfTerrains]"
		French:"Doit possèder [listOfTerrains]"
		Simplified_Chinese:"可能出现在以下地形：[listOfTerrains]"
	}

	"Can be found on ":{
		Italian:"Può trovarsi su"
		Simplified_Chinese:"可能发现该资源的地形地貌："
		French:"Peut être trouver sur "
	}

	"Improved by ":{
		Italian:"Può essere migliorato/a da"
		Simplified_Chinese:"开发该资源所需要的设施："
		French:"Amélioré par "
	}

	"Bonus stats for improvement: ":{
		Italian:"Bonus per miglioramento: "
		Simplified_Chinese:"开发该资源后设施所获奖励效果："
		French:"Bonus de case améliorée: "
	}

	"Can be built on ":{
		Italian:"Può essere costruito/a su"
		Simplified_Chinese:"可以建造的地形地貌："
		French:"Peut être construit sur "
	}

	"Tech required: ":{
		Italian:"Tecnologie propedeutiche"
		Simplified_Chinese:"需要科技："
		French:"Technologie(s) requise(s): "
	}

	"Defence bonus":{
		Italian:"Bonus di Difesa"
		French:"Bonus de défence"
		Simplified_Chinese:"防御力加成"
	}

	"Movement cost":{
		Italian:"Costi di movimento"
		French:"Coût de mouvement"
		Simplified_Chinese:"移动力消耗"
    }

    " for ":{ //for example:+1Gold for Gems,Gold,Silver
	  Italian:" per "
	  Simplified_Chinese:"，当建造在拥有下列资源的地块上时："
	  French:"par "
    }

//////Options menu, pointed out by Smashfanful

	"Missing translations:":{
		Italian:"Traduzioni mancanti:"
		Russian:"Отсутствующие переводы:"
	    Simplified_Chinese:"未翻译的词条:"
		French:"Traductions manquantes:"
	}

	"Version":{
		Italian:"Versione"
		Russian:"Версия"
		Simplified_Chinese:"版本号"
		French:"Version"
	}

	"Resolution":{
		Italian:"Risoluzione"
		Russian:"Разрешения"
		Simplified_Chinese:"分辨率"
		French:"Résolution"
	}

	"Tileset":{
		Italian:"Set celle"
		Simplified_Chinese:"地块显示设置"
		French:"Taille des cases"
	}

	"Map editor":{
		Italian:"Editor mappe"
		Russian:"Редактор карт"
		Simplified_Chinese:"地图编辑器"
		French:"Editeur de carte"
	}

	"Language":{
		Italian:"Lingua"
		Simplified_Chinese:"语言设置"
		French:"langage"
	}
    
	//If don't do this,when game runs in Chinese,it will be lost some font.
	"missing Chinese font":{
		Simplified_Chinese:"。、，：查俱左右详细介绍节哪绚丽多彩概念奇妙等虽然待健康但距影响范围欢迎第就也而应然情况该智屏按钮促几例如脑终至因容熟还永味着担告问题激励善竭尽求感谢-足让旅教扣余灾菜程库差财富谋慢乏较貌段看控少缺顶遥栏随稍奖棒如果欢请评系页允些使径断穿份吧具起旦决赛难绝送依另皂白注许负两"
	}
}<|MERGE_RESOLUTION|>--- conflicted
+++ resolved
@@ -877,6 +877,7 @@
 	}
 
 	"Pick improvement":{
+		Italian:"Scegli miglioramento"
 		Simplified_Chinese:"选择设施"
 		French:"Choisir une amélioration"
 	}
@@ -959,16 +960,19 @@
 	}
 
 	"Specialists":{
+		Italian:"Specialisti"
 		Simplified_Chinese:"专业人员"
 		French:"Spécialiste"
 	}
 
 	"Food eaten":{
+		Italian:"Cibo consumato"
 		Simplified_Chinese:"人口消耗"
 		French:"Nourriture consommée"
 	}
 
 	"Growth bonus":{
+		Italian:"Bonus crescita"
 		Simplified_Chinese:"积累速率"
 		French:"Bonus de Croissance"
 	}
@@ -3765,13 +3769,9 @@
 		Simplified_Chinese:"平民单位"
 		Portuguese:"Cidadão"
 	}
-<<<<<<< HEAD
-	"WaterCivilian":{
+
+	"WaterCivilian":{ // In the file "Uints.json", every unit have the "unitType", i think we should show the "unitType" in wiki,because some units get a bonus attack to other units.
 		Italian:"marittima civile" //Unità marittima civile
-=======
-
-	"WaterCivilian":{ // In the file "Uints.json", every unit have the "unitType", i think we should show the "unitType" in wiki,because some units get a bonus attack to other units.
->>>>>>> 5b2ec86b
 		Simplified_Chinese:"海上平民单位"
 		French:"Civil embarqué"
 	}
@@ -3811,13 +3811,9 @@
 		Simplified_Chinese:"海军远程单位"
 		French:"Navire de combat à distance"
 	}
-<<<<<<< HEAD
-	"WaterSubmarine":{
+
+	"WaterSubmarine":{ //In the file "Uints.json", every unit have the "unitType".This unitType includes submarine and nuclear submarine.
 		Italian:"sottomarina" //Unità sottomarina
-=======
-
-	"WaterSubmarine":{ //In the file "Uints.json", every unit have the "unitType".This unitType includes submarine and nuclear submarine.
->>>>>>> 5b2ec86b
 		Simplified_Chinese:"海军潜艇单位"
 		French:"Navires sous-marins"
 	}
@@ -9349,7 +9345,7 @@
 		French:"+33% force contre les unités montées"
 		Russian:"Бонус против раненых 33%"
 		Simplified_Chinese:"对战受伤单位时+33%战斗力"
-<<<<<<< HEAD
+
   }
 	"Bonus vs City 50%":{
 		Italian:"50% Bonus contro Città"
@@ -9375,10 +9371,7 @@
 		Italian:"33% Malus contro Città"
 		Simplified_Chinese:"攻击城市时-33%战斗力"
 	}
-=======
-    }
-  
->>>>>>> 5b2ec86b
+
 	"wounded units":{
 		Italian:"unità ferite"
 		French:"unités blessés"
@@ -9569,12 +9562,14 @@
 	}
 
 	"Bonus vs Armor 100%":{
+		Italian:"100% Bonus contro unità corazzate"
 		Simplified_Chinese:"对战装甲单位时+100%战斗力"
 		French:"Bonus contre les unités montées +50%"
 	}
 */
 
 	"Bonus vs Mounted 33%":{
+		Italian:"33% Bonus contro unità a cavallo"
 		Simplified_Chinese:"对战骑乘单位时+33%战斗力"
 		French:"Bonus contre les unités montées +33%"
 	}
